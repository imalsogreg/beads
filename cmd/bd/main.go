package main

import (
	"bufio"
	"context"
	"crypto/sha256"
	"encoding/hex"
	"encoding/json"
	"fmt"
	"os"
	"os/exec"
	"path/filepath"
	"sort"
	"strconv"
	"strings"
	"sync"
	"time"

	"github.com/fatih/color"
	"github.com/spf13/cobra"
	"github.com/steveyegge/beads"
	"github.com/steveyegge/beads/internal/autoimport"
	"github.com/steveyegge/beads/internal/config"
	"github.com/steveyegge/beads/internal/rpc"
	"github.com/steveyegge/beads/internal/storage"
	"github.com/steveyegge/beads/internal/storage/memory"
	"github.com/steveyegge/beads/internal/storage/sqlite"
	"github.com/steveyegge/beads/internal/types"
	"golang.org/x/mod/semver"
)

// DaemonStatus captures daemon connection state for the current command
type DaemonStatus struct {
	Mode               string `json:"mode"` // "daemon" or "direct"
	Connected          bool   `json:"connected"`
	Degraded           bool   `json:"degraded"`
	SocketPath         string `json:"socket_path,omitempty"`
	AutoStartEnabled   bool   `json:"auto_start_enabled"`
	AutoStartAttempted bool   `json:"auto_start_attempted"`
	AutoStartSucceeded bool   `json:"auto_start_succeeded"`
	FallbackReason     string `json:"fallback_reason,omitempty"` // "none","flag_no_daemon","connect_failed","health_failed","auto_start_disabled","auto_start_failed"
	Detail             string `json:"detail,omitempty"`          // short diagnostic
	Health             string `json:"health,omitempty"`          // "healthy","degraded","unhealthy"
}

// Fallback reason constants
const (
	FallbackNone              = "none"
	FallbackFlagNoDaemon      = "flag_no_daemon"
	FallbackConnectFailed     = "connect_failed"
	FallbackHealthFailed      = "health_failed"
	cmdDaemon                 = "daemon"
	cmdImport                 = "import"
	statusHealthy             = "healthy"
	FallbackAutoStartDisabled = "auto_start_disabled"
	FallbackAutoStartFailed   = "auto_start_failed"
	FallbackDaemonUnsupported = "daemon_unsupported"
)

var (
	dbPath       string
	actor        string
	store        storage.Storage
	jsonOutput   bool
	daemonStatus DaemonStatus // Tracks daemon connection state for current command

	// Daemon mode
	daemonClient *rpc.Client // RPC client when daemon is running
	noDaemon     bool        // Force direct mode (no daemon)

	// Auto-flush state
	autoFlushEnabled  = true  // Can be disabled with --no-auto-flush
	isDirty           = false // Tracks if DB has changes needing export
	needsFullExport   = false // Set to true when IDs change (renumber, rename-prefix)
	flushMutex        sync.Mutex
	flushTimer        *time.Timer
	storeMutex        sync.Mutex // Protects store access from background goroutine
	storeActive       = false    // Tracks if store is available
	flushFailureCount = 0        // Consecutive flush failures
	lastFlushError    error      // Last flush error for debugging

	// Auto-import state
	autoImportEnabled = true // Can be disabled with --no-auto-import
)

var rootCmd = &cobra.Command{
	Use:   "bd",
	Short: "bd - Dependency-aware issue tracker",
	Long:  `Issues chained together like beads. A lightweight issue tracker with first-class dependency support.`,
	PersistentPreRun: func(cmd *cobra.Command, args []string) {
		// Apply viper configuration if flags weren't explicitly set
		// Priority: flags > viper (config file + env vars) > defaults
		// Do this BEFORE early-return so init/version/help respect config

		// If flag wasn't explicitly set, use viper value
		if !cmd.Flags().Changed("json") {
			jsonOutput = config.GetBool("json")
		}
		if !cmd.Flags().Changed("no-daemon") {
			noDaemon = config.GetBool("no-daemon")
		}
		if !cmd.Flags().Changed("no-auto-flush") {
			noAutoFlush = config.GetBool("no-auto-flush")
		}
		if !cmd.Flags().Changed("no-auto-import") {
			noAutoImport = config.GetBool("no-auto-import")
		}
		if !cmd.Flags().Changed("no-db") {
			noDb = config.GetBool("no-db")
		}
		if !cmd.Flags().Changed("db") && dbPath == "" {
			dbPath = config.GetString("db")
		}
		if !cmd.Flags().Changed("actor") && actor == "" {
			actor = config.GetString("actor")
		}

		// Skip database initialization for commands that don't need a database
		if cmd.Name() == "init" || cmd.Name() == cmdDaemon || cmd.Name() == "help" || cmd.Name() == "version" || cmd.Name() == "quickstart" {
			return
		}

		// If sandbox mode is set, enable all sandbox flags
		if sandboxMode {
			noDaemon = true
			noAutoFlush = true
			noAutoImport = true
		}

		// Sync RPC client version with CLI version
		rpc.ClientVersion = Version

		// Set auto-flush based on flag (invert no-auto-flush)
		autoFlushEnabled = !noAutoFlush

		// Set auto-import based on flag (invert no-auto-import)
		autoImportEnabled = !noAutoImport

		// Handle --no-db mode: load from JSONL, use in-memory storage
		if noDb {
			if err := initializeNoDbMode(); err != nil {
				fmt.Fprintf(os.Stderr, "Error initializing --no-db mode: %v\n", err)
				os.Exit(1)
			}

			// Set actor for audit trail
			if actor == "" {
				if bdActor := os.Getenv("BD_ACTOR"); bdActor != "" {
					actor = bdActor
				} else if user := os.Getenv("USER"); user != "" {
					actor = user
				} else {
					actor = "unknown"
				}
			}

			// Skip daemon and SQLite initialization - we're in memory mode
			return
		}

		// Initialize database path
		if dbPath == "" {
			cwd, err := os.Getwd()
			localBeadsDir := ""
			if err == nil {
				localBeadsDir = filepath.Join(cwd, ".beads")
			}

			// Use public API to find database (same logic as extensions)
			if foundDB := beads.FindDatabasePath(); foundDB != "" {
				dbPath = foundDB

				// Special case for import: if we found a database but there's a local .beads/
				// directory without a database, prefer creating a local database
				if cmd.Name() == cmdImport && localBeadsDir != "" {
				if _, err := os.Stat(localBeadsDir); err == nil {
				// Check if found database is NOT in the local .beads/ directory
				if !strings.HasPrefix(dbPath, localBeadsDir+string(filepath.Separator)) {
				// Look for existing .db file in local .beads/ directory
				matches, _ := filepath.Glob(filepath.Join(localBeadsDir, "*.db"))
				 if len(matches) > 0 {
				   dbPath = matches[0]
				   } else {
							// No database exists yet - will be created by import
							// Use generic name that will be renamed after prefix detection
							dbPath = filepath.Join(localBeadsDir, "bd.db")
						}
					}
				}
			}
			} else {
			// For import command, allow creating database if .beads/ directory exists
			if cmd.Name() == cmdImport && localBeadsDir != "" {
			if _, err := os.Stat(localBeadsDir); err == nil {
			// Look for existing .db file in local .beads/ directory
			matches, _ := filepath.Glob(filepath.Join(localBeadsDir, "*.db"))
			 if len(matches) > 0 {
			   dbPath = matches[0]
					} else {
						// .beads/ directory exists - set dbPath for import to create
						// Use generic name that will be renamed after prefix detection
						dbPath = filepath.Join(localBeadsDir, "bd.db")
					}
				}
			}

				// If dbPath still not set, error out
				if dbPath == "" {
					// No database found - error out instead of falling back to ~/.beads
					fmt.Fprintf(os.Stderr, "Error: no beads database found\n")
					fmt.Fprintf(os.Stderr, "Hint: run 'bd init' to create a database in the current directory\n")
					fmt.Fprintf(os.Stderr, "      or set BEADS_DB environment variable to specify a database\n")
					os.Exit(1)
				}
			}
		}

		// Set actor from flag, viper (env), or default
		// Priority: --actor flag > viper (config + BD_ACTOR env) > USER env > "unknown"
		// Note: Viper handles BD_ACTOR automatically via AutomaticEnv()
		if actor == "" {
			// Viper already populated from config file or BD_ACTOR env
			// Fall back to USER env if still empty
			if user := os.Getenv("USER"); user != "" {
				actor = user
			} else {
				actor = "unknown"
			}
		}

		// Initialize daemon status
		socketPath := getSocketPath()
		daemonStatus = DaemonStatus{
			Mode:             "direct",
			Connected:        false,
			Degraded:         true,
			SocketPath:       socketPath,
			AutoStartEnabled: shouldAutoStartDaemon(),
			FallbackReason:   FallbackNone,
		}

		// Try to connect to daemon first (unless --no-daemon flag is set)
		if noDaemon {
			daemonStatus.FallbackReason = FallbackFlagNoDaemon
			if os.Getenv("BD_DEBUG") != "" {
				fmt.Fprintf(os.Stderr, "Debug: --no-daemon flag set, using direct mode\n")
			}
		} else {
			// Attempt daemon connection
			client, err := rpc.TryConnect(socketPath)
			if err == nil && client != nil {
				// Set expected database path for validation
				if dbPath != "" {
					absDBPath, _ := filepath.Abs(dbPath)
					client.SetDatabasePath(absDBPath)
				}

				// Perform health check
				health, healthErr := client.Health()
				if healthErr == nil && health.Status == statusHealthy {
					// Check version compatibility
					if !health.Compatible {
						if os.Getenv("BD_DEBUG") != "" {
							fmt.Fprintf(os.Stderr, "Debug: daemon version mismatch (daemon: %s, client: %s), restarting daemon\n",
								health.Version, Version)
						}
						_ = client.Close()

						// Kill old daemon and restart with new version
						if restartDaemonForVersionMismatch() {
							// Retry connection after restart
							client, err = rpc.TryConnect(socketPath)
							if err == nil && client != nil {
								if dbPath != "" {
									absDBPath, _ := filepath.Abs(dbPath)
									client.SetDatabasePath(absDBPath)
								}
								health, healthErr = client.Health()
								if healthErr == nil && health.Status == statusHealthy {
									daemonClient = client
									daemonStatus.Mode = cmdDaemon
									daemonStatus.Connected = true
									daemonStatus.Degraded = false
									daemonStatus.Health = health.Status
									if os.Getenv("BD_DEBUG") != "" {
										fmt.Fprintf(os.Stderr, "Debug: connected to restarted daemon (version: %s)\n", health.Version)
									}
									warnWorktreeDaemon(dbPath)
									return
								}
							}
						}
						// If restart failed, fall through to direct mode
						daemonStatus.FallbackReason = FallbackHealthFailed
						daemonStatus.Detail = fmt.Sprintf("version mismatch (daemon: %s, client: %s) and restart failed",
							health.Version, Version)
					} else {
						// Daemon is healthy and compatible - validate database path
						beadsDir := filepath.Dir(dbPath)
						if err := validateDaemonLock(beadsDir, dbPath); err != nil {
							_ = client.Close()
							daemonStatus.FallbackReason = FallbackHealthFailed
							daemonStatus.Detail = fmt.Sprintf("daemon lock validation failed: %v", err)
							if os.Getenv("BD_DEBUG") != "" {
								fmt.Fprintf(os.Stderr, "Debug: daemon lock validation failed: %v\n", err)
							}
							// Fall through to direct mode
						} else {
							// Daemon is healthy, compatible, and validated - use it
							daemonClient = client
							daemonStatus.Mode = cmdDaemon
							daemonStatus.Connected = true
							daemonStatus.Degraded = false
							daemonStatus.Health = health.Status
							if os.Getenv("BD_DEBUG") != "" {
								fmt.Fprintf(os.Stderr, "Debug: connected to daemon at %s (health: %s)\n", socketPath, health.Status)
							}
							// Warn if using daemon with git worktrees
							warnWorktreeDaemon(dbPath)
							return // Skip direct storage initialization
						}
					}
				} else {
					// Health check failed or daemon unhealthy
					_ = client.Close()
					daemonStatus.FallbackReason = FallbackHealthFailed
					if healthErr != nil {
						daemonStatus.Detail = healthErr.Error()
						if os.Getenv("BD_DEBUG") != "" {
							fmt.Fprintf(os.Stderr, "Debug: daemon health check failed: %v\n", healthErr)
						}
					} else {
						daemonStatus.Health = health.Status
						daemonStatus.Detail = health.Error
						if os.Getenv("BD_DEBUG") != "" {
							fmt.Fprintf(os.Stderr, "Debug: daemon unhealthy (status=%s): %s\n", health.Status, health.Error)
						}
					}
				}
			} else {
				// Connection failed
				daemonStatus.FallbackReason = FallbackConnectFailed
				if err != nil {
					daemonStatus.Detail = err.Error()
					if os.Getenv("BD_DEBUG") != "" {
						fmt.Fprintf(os.Stderr, "Debug: daemon connect failed at %s: %v\n", socketPath, err)
					}
				}
			}

			// Daemon not running or unhealthy - try auto-start if enabled
			if daemonStatus.AutoStartEnabled {
				daemonStatus.AutoStartAttempted = true
				if os.Getenv("BD_DEBUG") != "" {
					fmt.Fprintf(os.Stderr, "Debug: attempting to auto-start daemon\n")
				}
				startTime := time.Now()
				if tryAutoStartDaemon(socketPath) {
					// Retry connection after auto-start
					client, err := rpc.TryConnect(socketPath)
					if err == nil && client != nil {
						// Set expected database path for validation
						if dbPath != "" {
							absDBPath, _ := filepath.Abs(dbPath)
							client.SetDatabasePath(absDBPath)
						}

						// Check health of auto-started daemon
						health, healthErr := client.Health()
						if healthErr == nil && health.Status == statusHealthy {
							daemonClient = client
							daemonStatus.Mode = cmdDaemon
							daemonStatus.Connected = true
							daemonStatus.Degraded = false
							daemonStatus.AutoStartSucceeded = true
							daemonStatus.Health = health.Status
							daemonStatus.FallbackReason = FallbackNone
							if os.Getenv("BD_DEBUG") != "" {
								elapsed := time.Since(startTime).Milliseconds()
								fmt.Fprintf(os.Stderr, "Debug: auto-start succeeded; connected at %s in %dms\n", socketPath, elapsed)
							}
							// Warn if using daemon with git worktrees
							warnWorktreeDaemon(dbPath)
							return // Skip direct storage initialization
						} else {
							// Auto-started daemon is unhealthy
							_ = client.Close()
							daemonStatus.FallbackReason = FallbackHealthFailed
							if healthErr != nil {
								daemonStatus.Detail = healthErr.Error()
							} else {
								daemonStatus.Health = health.Status
								daemonStatus.Detail = health.Error
							}
							if os.Getenv("BD_DEBUG") != "" {
								fmt.Fprintf(os.Stderr, "Debug: auto-started daemon is unhealthy; falling back to direct mode\n")
							}
						}
					} else {
						// Auto-start completed but connection still failed
						daemonStatus.FallbackReason = FallbackAutoStartFailed
						if err != nil {
							daemonStatus.Detail = err.Error()
						}
						if os.Getenv("BD_DEBUG") != "" {
							fmt.Fprintf(os.Stderr, "Debug: auto-start did not yield a running daemon; falling back to direct mode\n")
						}
					}
				} else {
					// Auto-start itself failed
					daemonStatus.FallbackReason = FallbackAutoStartFailed
					if os.Getenv("BD_DEBUG") != "" {
						fmt.Fprintf(os.Stderr, "Debug: auto-start failed; falling back to direct mode\n")
					}
				}
			} else {
				// Auto-start disabled - only override if we don't already have a health failure
				if daemonStatus.FallbackReason != FallbackHealthFailed {
					// For connect failures, mention that auto-start was disabled
					if daemonStatus.FallbackReason == FallbackConnectFailed {
						daemonStatus.FallbackReason = FallbackAutoStartDisabled
					}
				}
				if os.Getenv("BD_DEBUG") != "" {
					fmt.Fprintf(os.Stderr, "Debug: auto-start disabled by BEADS_AUTO_START_DAEMON\n")
				}
			}

			// Emit BD_VERBOSE warning if falling back to direct mode
			if os.Getenv("BD_VERBOSE") != "" {
				emitVerboseWarning()
			}

			if os.Getenv("BD_DEBUG") != "" {
				fmt.Fprintf(os.Stderr, "Debug: using direct mode (reason: %s)\n", daemonStatus.FallbackReason)
			}
		}

		// Fall back to direct storage access
		var err error
		store, err = sqlite.New(dbPath)
		if err != nil {
			fmt.Fprintf(os.Stderr, "Error: failed to open database: %v\n", err)
			os.Exit(1)
		}

		// Mark store as active for flush goroutine safety
		storeMutex.Lock()
		storeActive = true
		storeMutex.Unlock()

		// Warn if multiple databases detected in directory hierarchy
		warnMultipleDatabases(dbPath)

		// Check for version mismatch (warn if binary is older than DB)
		checkVersionMismatch()

		// Auto-import if JSONL is newer than DB (e.g., after git pull)
		// Skip for import command itself to avoid recursion
		if cmd.Name() != "import" && autoImportEnabled {
			autoImportIfNewer()
		}
	},
	PersistentPostRun: func(cmd *cobra.Command, args []string) {
		// Handle --no-db mode: write memory storage back to JSONL
		if noDb {
			if store != nil {
				cwd, err := os.Getwd()
				if err != nil {
					fmt.Fprintf(os.Stderr, "Error: failed to get current directory: %v\n", err)
					os.Exit(1)
				}

				beadsDir := filepath.Join(cwd, ".beads")
				if memStore, ok := store.(*memory.MemoryStorage); ok {
					if err := writeIssuesToJSONL(memStore, beadsDir); err != nil {
						fmt.Fprintf(os.Stderr, "Error: failed to write JSONL: %v\n", err)
						os.Exit(1)
					}
				}
			}
			return
		}

		// Close daemon client if we're using it
		if daemonClient != nil {
			_ = daemonClient.Close()
			return
		}

		// Otherwise, handle direct mode cleanup
		// Flush any pending changes before closing
		flushMutex.Lock()
		needsFlush := isDirty && autoFlushEnabled
		if needsFlush {
			// Cancel timer and flush immediately
			if flushTimer != nil {
				flushTimer.Stop()
				flushTimer = nil
			}
			// Don't clear isDirty or needsFullExport here - let flushToJSONL do it
		}
		flushMutex.Unlock()

		if needsFlush {
			// Call the shared flush function (handles both incremental and full export)
			flushToJSONL()
		}

		// Signal that store is closing (prevents background flush from accessing closed store)
		storeMutex.Lock()
		storeActive = false
		storeMutex.Unlock()

		if store != nil {
			_ = store.Close()
		}
	},
}

// getDebounceDuration returns the auto-flush debounce duration
// Configurable via config file or BEADS_FLUSH_DEBOUNCE env var (e.g., "500ms", "10s")
// Defaults to 30 seconds if not set or invalid (provides batching window)
func getDebounceDuration() time.Duration {
	duration := config.GetDuration("flush-debounce")
	if duration == 0 {
		// If parsing failed, use default
		return 30 * time.Second
	}
	return duration
}

// shouldAutoStartDaemon checks if daemon auto-start is enabled
// emitVerboseWarning prints a one-line warning when falling back to direct mode
func emitVerboseWarning() {
	switch daemonStatus.FallbackReason {
	case FallbackConnectFailed:
		fmt.Fprintf(os.Stderr, "Warning: Daemon unreachable at %s. Running in direct mode. Hint: bd daemon --status\n", daemonStatus.SocketPath)
	case FallbackHealthFailed:
		fmt.Fprintf(os.Stderr, "Warning: Daemon unhealthy. Falling back to direct mode. Hint: bd daemon --health\n")
	case FallbackAutoStartDisabled:
		fmt.Fprintf(os.Stderr, "Warning: Auto-start disabled (BEADS_AUTO_START_DAEMON=false). Running in direct mode. Hint: bd daemon\n")
	case FallbackAutoStartFailed:
		fmt.Fprintf(os.Stderr, "Warning: Failed to auto-start daemon. Running in direct mode. Hint: bd daemon --status\n")
	case FallbackDaemonUnsupported:
		fmt.Fprintf(os.Stderr, "Warning: Daemon does not support this command yet. Running in direct mode. Hint: update daemon or use local mode.\n")
	case FallbackFlagNoDaemon:
		// Don't warn when user explicitly requested --no-daemon
		return
	}
}

func shouldAutoStartDaemon() bool {
	// Check BEADS_NO_DAEMON first (escape hatch for single-user workflows)
	noDaemon := strings.ToLower(strings.TrimSpace(os.Getenv("BEADS_NO_DAEMON")))
	if noDaemon == "1" || noDaemon == "true" || noDaemon == "yes" || noDaemon == "on" {
		return false // Explicit opt-out
	}

	// Use viper to read from config file or BEADS_AUTO_START_DAEMON env var
	// Viper handles BEADS_AUTO_START_DAEMON automatically via BindEnv
	return config.GetBool("auto-start-daemon") // Defaults to true
}

// shouldUseGlobalDaemon determines if global daemon should be preferred
// based on heuristics (multi-repo detection)
// Note: Global daemon is deprecated; this always returns false for now
func shouldUseGlobalDaemon() bool {
	// Global daemon support is deprecated
	// Always use local daemon (per-project .beads/ socket)
	// Previously supported BEADS_PREFER_GLOBAL_DAEMON env var, but global
	// daemon has issues with multi-workspace git workflows
	return false
}

// restartDaemonForVersionMismatch stops the old daemon and starts a new one
// Returns true if restart was successful
func restartDaemonForVersionMismatch() bool {
	// Use local daemon (global is deprecated)
	pidFile, err := getPIDFilePath(false)
	if err != nil {
		if os.Getenv("BD_DEBUG") != "" {
			fmt.Fprintf(os.Stderr, "Debug: failed to get PID file path: %v\n", err)
		}
		return false
	}

	socketPath := getSocketPath()

	// Check if daemon is running and stop it
	forcedKill := false
	if isRunning, pid := isDaemonRunning(pidFile); isRunning {
		if os.Getenv("BD_DEBUG") != "" {
			fmt.Fprintf(os.Stderr, "Debug: stopping old daemon (PID %d)\n", pid)
		}

		process, err := os.FindProcess(pid)
		if err != nil {
			if os.Getenv("BD_DEBUG") != "" {
				fmt.Fprintf(os.Stderr, "Debug: failed to find process: %v\n", err)
			}
			return false
		}

		// Send stop signal
		if err := sendStopSignal(process); err != nil {
			if os.Getenv("BD_DEBUG") != "" {
				fmt.Fprintf(os.Stderr, "Debug: failed to signal daemon: %v\n", err)
			}
			return false
		}

		// Wait for daemon to stop (up to 5 seconds)
		for i := 0; i < 50; i++ {
			time.Sleep(100 * time.Millisecond)
			if isRunning, _ := isDaemonRunning(pidFile); !isRunning {
				if os.Getenv("BD_DEBUG") != "" {
					fmt.Fprintf(os.Stderr, "Debug: old daemon stopped successfully\n")
				}
				break
			}
		}

		// Force kill if still running
		if isRunning, _ := isDaemonRunning(pidFile); isRunning {
			if os.Getenv("BD_DEBUG") != "" {
				fmt.Fprintf(os.Stderr, "Debug: force killing old daemon\n")
			}
			_ = process.Kill()
			forcedKill = true
		}
	}

	// Clean up stale socket and PID file after force kill or if not running
	if forcedKill || !isDaemonRunningQuiet(pidFile) {
		_ = os.Remove(socketPath)
		_ = os.Remove(pidFile)
	}

	// Start new daemon with current binary version
	exe, err := os.Executable()
	if err != nil {
		if os.Getenv("BD_DEBUG") != "" {
			fmt.Fprintf(os.Stderr, "Debug: failed to get executable path: %v\n", err)
		}
		return false
	}

	args := []string{"daemon"}
	cmd := exec.Command(exe, args...) // #nosec G204 - bd daemon command from trusted binary
	cmd.Env = append(os.Environ(), "BD_DAEMON_FOREGROUND=1")

	// Set working directory to database directory so daemon finds correct DB
	if dbPath != "" {
		cmd.Dir = filepath.Dir(dbPath)
	}

	configureDaemonProcess(cmd)

	devNull, err := os.OpenFile(os.DevNull, os.O_RDWR, 0)
	if err == nil {
		cmd.Stdin = devNull
		cmd.Stdout = devNull
		cmd.Stderr = devNull
		defer func() { _ = devNull.Close() }()
	}

	if err := cmd.Start(); err != nil {
		if os.Getenv("BD_DEBUG") != "" {
			fmt.Fprintf(os.Stderr, "Debug: failed to start new daemon: %v\n", err)
		}
		return false
	}

	// Reap the process to avoid zombies
	go func() { _ = cmd.Wait() }()

	// Wait for daemon to be ready using shared helper
	if waitForSocketReadiness(socketPath, 5*time.Second) {
		if os.Getenv("BD_DEBUG") != "" {
			fmt.Fprintf(os.Stderr, "Debug: new daemon started successfully\n")
		}
		return true
	}

	if os.Getenv("BD_DEBUG") != "" {
		fmt.Fprintf(os.Stderr, "Debug: new daemon failed to become ready\n")
	}
	return false
}

// isDaemonRunningQuiet checks if daemon is running without output
func isDaemonRunningQuiet(pidFile string) bool {
	isRunning, _ := isDaemonRunning(pidFile)
	return isRunning
}

// tryAutoStartDaemon attempts to start the daemon in the background
// Returns true if daemon was started successfully and socket is ready
func tryAutoStartDaemon(socketPath string) bool {
	if !canRetryDaemonStart() {
		debugLog("skipping auto-start due to recent failures")
		return false
	}

	if isDaemonHealthy(socketPath) {
		debugLog("daemon already running and healthy")
		return true
	}

	lockPath := socketPath + ".startlock"
	if !acquireStartLock(lockPath, socketPath) {
		return false
	}
	defer func() {
		if err := os.Remove(lockPath); err != nil && !os.IsNotExist(err) {
			debugLog("failed to remove lock file: %v", err)
		}
	}()

	if handleExistingSocket(socketPath) {
		return true
	}

	socketPath, isGlobal := determineSocketMode(socketPath)
	return startDaemonProcess(socketPath, isGlobal)
}

func debugLog(msg string, args ...interface{}) {
	if os.Getenv("BD_DEBUG") != "" {
		fmt.Fprintf(os.Stderr, "Debug: "+msg+"\n", args...)
	}
}

func isDaemonHealthy(socketPath string) bool {
	client, err := rpc.TryConnect(socketPath)
	if err == nil && client != nil {
		_ = client.Close()
		return true
	}
	return false
}

func acquireStartLock(lockPath, socketPath string) bool {
	// #nosec G304 - controlled path from config
	lockFile, err := os.OpenFile(lockPath, os.O_CREATE|os.O_EXCL|os.O_WRONLY, 0600)
	if err != nil {
		debugLog("another process is starting daemon, waiting for readiness")
		if waitForSocketReadiness(socketPath, 5*time.Second) {
			return true
		}
		return handleStaleLock(lockPath, socketPath)
	}

	_, _ = fmt.Fprintf(lockFile, "%d\n", os.Getpid())
	_ = lockFile.Close()
	return true
}

func handleStaleLock(lockPath, socketPath string) bool {
	lockPID, err := readPIDFromFile(lockPath)
	if err == nil && !isPIDAlive(lockPID) {
		debugLog("lock is stale (PID %d dead), removing and retrying", lockPID)
		_ = os.Remove(lockPath)
		return tryAutoStartDaemon(socketPath)
	}
	return false
}

func handleExistingSocket(socketPath string) bool {
	if _, err := os.Stat(socketPath); err != nil {
		return false
	}

	if canDialSocket(socketPath, 200*time.Millisecond) {
		debugLog("daemon started by another process")
		return true
	}

	pidFile := getPIDFileForSocket(socketPath)
	if pidFile != "" {
		if pid, err := readPIDFromFile(pidFile); err == nil && isPIDAlive(pid) {
			debugLog("daemon PID %d alive, waiting for socket", pid)
			return waitForSocketReadiness(socketPath, 5*time.Second)
		}
	}

	debugLog("socket is stale, cleaning up")
	_ = os.Remove(socketPath)
	if pidFile != "" {
		_ = os.Remove(pidFile)
	}
	return false
}

func determineSocketMode(socketPath string) (string, bool) {
	home, err := os.UserHomeDir()
	if err != nil {
		return socketPath, false
	}

	globalSocket := filepath.Join(home, ".beads", "bd.sock")
	if socketPath == globalSocket {
		return socketPath, true
	}

	if shouldUseGlobalDaemon() {
		debugLog("detected multiple repos, auto-starting global daemon")
		return globalSocket, true
	}

	return socketPath, false
}

func startDaemonProcess(socketPath string, isGlobal bool) bool {
	binPath, err := os.Executable()
	if err != nil {
		binPath = os.Args[0]
	}

	args := []string{"daemon"}
	if isGlobal {
		args = append(args, "--global")
	}

	cmd := exec.Command(binPath, args...) // #nosec G204 - bd daemon command from trusted binary
	setupDaemonIO(cmd)

	if !isGlobal && dbPath != "" {
		cmd.Dir = filepath.Dir(dbPath)
	}

	configureDaemonProcess(cmd)
	if err := cmd.Start(); err != nil {
		recordDaemonStartFailure()
		debugLog("failed to start daemon: %v", err)
		return false
	}

	go func() { _ = cmd.Wait() }()

	if waitForSocketReadiness(socketPath, 5*time.Second) {
		recordDaemonStartSuccess()
		return true
	}

	recordDaemonStartFailure()
	debugLog("daemon socket not ready after 5 seconds")
	return false
}

func setupDaemonIO(cmd *exec.Cmd) {
	devNull, err := os.OpenFile(os.DevNull, os.O_RDWR, 0)
	if err == nil {
		cmd.Stdout = devNull
		cmd.Stderr = devNull
		cmd.Stdin = devNull
		go func() {
			time.Sleep(1 * time.Second)
			_ = devNull.Close()
		}()
	}
}

// getPIDFileForSocket returns the PID file path for a given socket path
func getPIDFileForSocket(socketPath string) string {
	// PID file is in same directory as socket, named daemon.pid
	dir := filepath.Dir(socketPath)
	return filepath.Join(dir, "daemon.pid")
}

// readPIDFromFile reads a PID from a file
func readPIDFromFile(path string) (int, error) {
	// #nosec G304 - controlled path from config
	data, err := os.ReadFile(path)
	if err != nil {
		return 0, err
	}
	pid, err := strconv.Atoi(strings.TrimSpace(string(data)))
	if err != nil {
		return 0, err
	}
	return pid, nil
}

// isPIDAlive checks if a process with the given PID is running
func isPIDAlive(pid int) bool {
	if pid <= 0 {
		return false
	}
	return isProcessRunning(pid)
}

// canDialSocket attempts a quick dial to the socket with a timeout
func canDialSocket(socketPath string, timeout time.Duration) bool {
	client, err := rpc.TryConnectWithTimeout(socketPath, timeout)
	if err != nil || client == nil {
		return false
	}
	_ = client.Close()
	return true
}

// waitForSocketReadiness waits for daemon socket to be ready by testing actual connections
//
//nolint:unparam // timeout is configurable even though current callers use 5s
func waitForSocketReadiness(socketPath string, timeout time.Duration) bool {
	deadline := time.Now().Add(timeout)
	for time.Now().Before(deadline) {
		if canDialSocket(socketPath, 200*time.Millisecond) {
			return true
		}
		time.Sleep(100 * time.Millisecond)
	}
	return false
}

// Daemon start failure tracking for exponential backoff
var (
	lastDaemonStartAttempt time.Time
	daemonStartFailures    int
)

func canRetryDaemonStart() bool {
	if daemonStartFailures == 0 {
		return true
	}

	// Exponential backoff: 5s, 10s, 20s, 40s, 80s, 120s (capped at 120s)
	backoff := time.Duration(5*(1<<uint(daemonStartFailures-1))) * time.Second // #nosec G115 - controlled value, no overflow risk
	if backoff > 120*time.Second {
		backoff = 120 * time.Second
	}

	return time.Since(lastDaemonStartAttempt) > backoff
}

func recordDaemonStartSuccess() {
	daemonStartFailures = 0
}

func recordDaemonStartFailure() {
	lastDaemonStartAttempt = time.Now()
	daemonStartFailures++
	// No cap needed - backoff is capped at 120s in canRetryDaemonStart
}

// getSocketPath returns the daemon socket path based on the database location
// Always returns local socket path (.beads/bd.sock relative to database)
func getSocketPath() string {
	// Always use local socket (same directory as database: .beads/bd.sock)
	localSocket := filepath.Join(filepath.Dir(dbPath), "bd.sock")

	// Warn if old global socket exists
	if home, err := os.UserHomeDir(); err == nil {
		globalSocket := filepath.Join(home, ".beads", "bd.sock")
		if _, err := os.Stat(globalSocket); err == nil {
			fmt.Fprintf(os.Stderr, "Warning: Found old global daemon socket at %s\n", globalSocket)
			fmt.Fprintf(os.Stderr, "Global sockets are deprecated. Each project now uses its own local daemon.\n")
			fmt.Fprintf(os.Stderr, "To migrate: Stop the global daemon and restart with 'bd daemon' in each project.\n")
		}
	}

	return localSocket
}

// outputJSON outputs data as pretty-printed JSON
func outputJSON(v interface{}) {
	encoder := json.NewEncoder(os.Stdout)
	encoder.SetIndent("", "  ")
	if err := encoder.Encode(v); err != nil {
		fmt.Fprintf(os.Stderr, "Error encoding JSON: %v\n", err)
		os.Exit(1)
	}
}

// findJSONLPath finds the JSONL file path for the current database
// findJSONLPath discovers the JSONL file path for the current database and ensures
// the parent directory exists. Uses beads.FindJSONLPath() for discovery (checking
// BEADS_JSONL env var first, then using .beads/issues.jsonl next to the database).
//
// Creates the .beads directory if it doesn't exist (important for new databases).
// If directory creation fails, returns the path anyway - the subsequent write will
// fail with a clearer error message.
//
// Thread-safe: No shared state access.
func findJSONLPath() string {
	// Use public API for path discovery
	jsonlPath := beads.FindJSONLPath(dbPath)

	// Ensure the directory exists (important for new databases)
	// This is the only difference from the public API - we create the directory
	dbDir := filepath.Dir(dbPath)
	if err := os.MkdirAll(dbDir, 0750); err != nil {
		// If we can't create the directory, return discovered path anyway
		// (the subsequent write will fail with a clearer error)
		return jsonlPath
	}

	return jsonlPath
}

// autoImportIfNewer checks if JSONL content changed (via hash) and imports if so
// Fixes bd-84: Hash-based comparison is git-proof (mtime comparison fails after git pull)
// Fixes bd-228: Now uses collision detection to prevent silently overwriting local changes
func autoImportIfNewer() {
	ctx := context.Background()
	
	notify := autoimport.NewStderrNotifier(os.Getenv("BD_DEBUG") != "")
	
	importFunc := func(ctx context.Context, issues []*types.Issue) (created, updated int, idMapping map[string]string, err error) {
		opts := ImportOptions{
			ResolveCollisions:    true,
			DryRun:               false,
			SkipUpdate:           false,
			Strict:               false,
			SkipPrefixValidation: true,
		}
		
		result, err := importIssuesCore(ctx, dbPath, store, issues, opts)
		if err != nil {
			return 0, 0, nil, err
		}
		
		return result.Created, result.Updated, result.IDMapping, nil
	}
	
	onChanged := func(needsFullExport bool) {
		if needsFullExport {
			markDirtyAndScheduleFullExport()
		} else {
			markDirtyAndScheduleFlush()
		}
	}
	
	if err := autoimport.AutoImportIfNewer(ctx, store, dbPath, notify, importFunc, onChanged); err != nil {
		// Error already logged by notifier
		return
	}
}

// checkVersionMismatch checks if the binary version matches the database version
// and warns the user if they're running an outdated binary
func checkVersionMismatch() {
	ctx := context.Background()

	// Get the database version (version that last wrote to this DB)
	dbVersion, err := store.GetMetadata(ctx, "bd_version")
	if err != nil {
		// Metadata error - skip check (shouldn't happen, but be defensive)
		if os.Getenv("BD_DEBUG") != "" {
			fmt.Fprintf(os.Stderr, "Debug: version check skipped, metadata error: %v\n", err)
		}
		return
	}

	// If no version stored, this is an old database - store current version and continue
	if dbVersion == "" {
		_ = store.SetMetadata(ctx, "bd_version", Version)
		return
	}

	// Compare versions: warn if binary is older than database
	if dbVersion != Version {
		yellow := color.New(color.FgYellow, color.Bold).SprintFunc()
		fmt.Fprintf(os.Stderr, "\n%s\n", yellow("⚠️  WARNING: Version mismatch detected!"))
		fmt.Fprintf(os.Stderr, "%s\n", yellow(fmt.Sprintf("⚠️  Your bd binary (v%s) differs from the database version (v%s)", Version, dbVersion)))

		// Use semantic version comparison (requires v prefix)
		binaryVer := "v" + Version
		dbVer := "v" + dbVersion

		// semver.Compare returns -1 if binaryVer < dbVer, 0 if equal, 1 if binaryVer > dbVer
		cmp := semver.Compare(binaryVer, dbVer)

		if cmp < 0 {
			// Binary is older than database
			fmt.Fprintf(os.Stderr, "%s\n", yellow("⚠️  Your binary appears to be OUTDATED."))
			fmt.Fprintf(os.Stderr, "%s\n\n", yellow("⚠️  Some features may not work correctly. Rebuild: go build -o bd ./cmd/bd"))
		} else if cmp > 0 {
			// Binary is newer than database
			fmt.Fprintf(os.Stderr, "%s\n", yellow("⚠️  Your binary appears NEWER than the database."))
			fmt.Fprintf(os.Stderr, "%s\n", yellow("⚠️  Run 'bd migrate' to check for and migrate old database files."))
			fmt.Fprintf(os.Stderr, "%s\n\n", yellow("⚠️  The current database version will be updated automatically."))
			// Update stored version to current
			_ = store.SetMetadata(ctx, "bd_version", Version)
		}
	}

	// Always update the version metadata to track last-used version
	// This is safe even if versions match (idempotent operation)
	_ = store.SetMetadata(ctx, "bd_version", Version)
}

// markDirtyAndScheduleFlush marks the database as dirty and schedules a flush
// markDirtyAndScheduleFlush marks the database as dirty and schedules a debounced
// export to JSONL. Uses a timer that resets on each call - flush occurs 5 seconds
// after the LAST database modification (not the first).
//
// Debouncing behavior: If multiple operations happen within 5 seconds, the timer
// resets each time, and only one flush occurs after the burst of activity completes.
// This prevents excessive writes during rapid issue creation/updates.
//
// Flush-on-exit guarantee: PersistentPostRun cancels the timer and flushes immediately
// before the command exits, ensuring no data is lost even if the timer hasn't fired.
//
// Thread-safe: Protected by flushMutex. Safe to call from multiple goroutines.
// No-op if auto-flush is disabled via --no-auto-flush flag.
func markDirtyAndScheduleFlush() {
	if !autoFlushEnabled {
		return
	}

	flushMutex.Lock()
	defer flushMutex.Unlock()

	isDirty = true

	// Cancel existing timer if any
	if flushTimer != nil {
		flushTimer.Stop()
		flushTimer = nil
	}

	// Schedule new flush
	flushTimer = time.AfterFunc(getDebounceDuration(), func() {
		flushToJSONL()
	})
}

// markDirtyAndScheduleFullExport marks DB as needing a full export (for ID-changing operations)
func markDirtyAndScheduleFullExport() {
	if !autoFlushEnabled {
		return
	}

	flushMutex.Lock()
	defer flushMutex.Unlock()

	isDirty = true
	needsFullExport = true // Force full export, not incremental

	// Cancel existing timer if any
	if flushTimer != nil {
		flushTimer.Stop()
		flushTimer = nil
	}

	// Schedule new flush
	flushTimer = time.AfterFunc(getDebounceDuration(), func() {
		flushToJSONL()
	})
}

// clearAutoFlushState cancels pending flush and marks DB as clean (after manual export)
func clearAutoFlushState() {
	flushMutex.Lock()
	defer flushMutex.Unlock()

	// Cancel pending timer
	if flushTimer != nil {
		flushTimer.Stop()
		flushTimer = nil
	}

	// Clear dirty flag
	isDirty = false

	// Reset failure counter (manual export succeeded)
	flushFailureCount = 0
	lastFlushError = nil
}

// writeJSONLAtomic writes issues to a JSONL file atomically using temp file + rename.
// This is the common implementation used by both flushToJSONL (SQLite mode) and
// writeIssuesToJSONL (--no-db mode).
//
// Atomic write pattern:
//  1. Create temp file with PID suffix: issues.jsonl.tmp.12345
//  2. Write all issues as JSONL to temp file
//  3. Close temp file
//  4. Atomic rename: temp → target
//  5. Set file permissions to 0644
//
// Error handling: Returns error on any failure. Cleanup is guaranteed via defer.
// Thread-safe: No shared state access. Safe to call from multiple goroutines.
func writeJSONLAtomic(jsonlPath string, issues []*types.Issue) error {
	// Sort issues by ID for consistent output
	sort.Slice(issues, func(i, j int) bool {
		return issues[i].ID < issues[j].ID
	})

	// Create temp file with PID suffix to avoid collisions (bd-306)
	tempPath := fmt.Sprintf("%s.tmp.%d", jsonlPath, os.Getpid())
	f, err := os.Create(tempPath)
	if err != nil {
		return fmt.Errorf("failed to create temp file: %w", err)
	}

	// Ensure cleanup on failure
	defer func() {
		if f != nil {
			_ = f.Close()
			_ = os.Remove(tempPath)
		}
	}()

	// Write all issues as JSONL
	encoder := json.NewEncoder(f)
	for _, issue := range issues {
		if err := encoder.Encode(issue); err != nil {
			return fmt.Errorf("failed to encode issue %s: %w", issue.ID, err)
		}
	}

	// Close temp file before renaming
	if err := f.Close(); err != nil {
		return fmt.Errorf("failed to close temp file: %w", err)
	}
	f = nil // Prevent defer cleanup

	// Atomic rename
	if err := os.Rename(tempPath, jsonlPath); err != nil {
		_ = os.Remove(tempPath) // Clean up on rename failure
		return fmt.Errorf("failed to rename file: %w", err)
	}

	// Set appropriate file permissions (0644: rw-r--r--)
	if err := os.Chmod(jsonlPath, 0644); err != nil {
		// Non-fatal - file is already written
		if os.Getenv("BD_DEBUG") != "" {
			fmt.Fprintf(os.Stderr, "Debug: failed to set file permissions: %v\n", err)
		}
	}

	return nil
}

// flushToJSONL exports dirty issues to JSONL using incremental updates
// flushToJSONL exports dirty database changes to the JSONL file. Uses incremental
// export by default (only exports modified issues), or full export for ID-changing
// operations (renumber, resolve-collisions). Invoked by the debounce timer or
// immediately on command exit.
//
// Export modes:
//   - Incremental (default): Exports only GetDirtyIssues(), merges with existing JSONL
//   - Full (after renumber): Exports all issues, rebuilds JSONL from scratch
//
// Error handling: Tracks consecutive failures. After 3+ failures, displays prominent
// warning suggesting manual "bd export" to recover. Failure counter resets on success.
//
// Thread-safety:
//   - Protected by flushMutex for isDirty/needsFullExport access
//   - Checks storeActive flag (via storeMutex) to prevent use-after-close
//   - Safe to call from timer goroutine or main thread
//
// No-op conditions:
//   - Store already closed (storeActive=false)
//   - Database not dirty (isDirty=false)
//   - No dirty issues found (incremental mode only)
func flushToJSONL() {
	// Check if store is still active (not closed)
	storeMutex.Lock()
	if !storeActive {
		storeMutex.Unlock()
		return
	}
	storeMutex.Unlock()

	flushMutex.Lock()
	if !isDirty {
		flushMutex.Unlock()
		return
	}
	isDirty = false
	fullExport := needsFullExport
	needsFullExport = false // Reset flag
	flushMutex.Unlock()

	jsonlPath := findJSONLPath()

	// Double-check store is still active before accessing
	storeMutex.Lock()
	if !storeActive {
		storeMutex.Unlock()
		return
	}
	storeMutex.Unlock()

	// Helper to record failure
	recordFailure := func(err error) {
		flushMutex.Lock()
		flushFailureCount++
		lastFlushError = err
		failCount := flushFailureCount
		flushMutex.Unlock()

		// Always show the immediate warning
		fmt.Fprintf(os.Stderr, "Warning: auto-flush failed: %v\n", err)

		// Show prominent warning after 3+ consecutive failures
		if failCount >= 3 {
			red := color.New(color.FgRed, color.Bold).SprintFunc()
			fmt.Fprintf(os.Stderr, "\n%s\n", red("⚠️  CRITICAL: Auto-flush has failed "+fmt.Sprint(failCount)+" times consecutively!"))
			fmt.Fprintf(os.Stderr, "%s\n", red("⚠️  Your JSONL file may be out of sync with the database."))
			fmt.Fprintf(os.Stderr, "%s\n\n", red("⚠️  Run 'bd export -o .beads/issues.jsonl' manually to fix."))
		}
	}

	// Helper to record success
	recordSuccess := func() {
		flushMutex.Lock()
		flushFailureCount = 0
		lastFlushError = nil
		flushMutex.Unlock()
	}

	ctx := context.Background()

	// Determine which issues to export
	var dirtyIDs []string
	var err error

	if fullExport {
		// Full export: get ALL issues (needed after ID-changing operations like renumber)
		allIssues, err := store.SearchIssues(ctx, "", types.IssueFilter{})
		if err != nil {
			recordFailure(fmt.Errorf("failed to get all issues: %w", err))
			return
		}
		dirtyIDs = make([]string, len(allIssues))
		for i, issue := range allIssues {
			dirtyIDs[i] = issue.ID
		}
	} else {
		// Incremental export: get only dirty issue IDs (bd-39 optimization)
		dirtyIDs, err = store.GetDirtyIssues(ctx)
		if err != nil {
			recordFailure(fmt.Errorf("failed to get dirty issues: %w", err))
			return
		}

		// No dirty issues? Nothing to do!
		if len(dirtyIDs) == 0 {
			recordSuccess()
			return
		}
	}

	// Read existing JSONL into a map (skip for full export - we'll rebuild from scratch)
	issueMap := make(map[string]*types.Issue)
	if !fullExport {
		// #nosec G304 - controlled path from config
		if existingFile, err := os.Open(jsonlPath); err == nil {
			scanner := bufio.NewScanner(existingFile)
			lineNum := 0
			for scanner.Scan() {
				lineNum++
				line := scanner.Text()
				if line == "" {
					continue
				}
				var issue types.Issue
				if err := json.Unmarshal([]byte(line), &issue); err == nil {
					issueMap[issue.ID] = &issue
				} else {
					// Warn about malformed JSONL lines
					fmt.Fprintf(os.Stderr, "Warning: skipping malformed JSONL line %d: %v\n", lineNum, err)
				}
			}
			_ = existingFile.Close()
		}
	}

	// Fetch only dirty issues from DB
	for _, issueID := range dirtyIDs {
		issue, err := store.GetIssue(ctx, issueID)
		if err != nil {
			recordFailure(fmt.Errorf("failed to get issue %s: %w", issueID, err))
			return
		}
		if issue == nil {
			// Issue was deleted, remove from map
			delete(issueMap, issueID)
			continue
		}

		// Get dependencies for this issue
		deps, err := store.GetDependencyRecords(ctx, issueID)
		if err != nil {
			recordFailure(fmt.Errorf("failed to get dependencies for %s: %w", issueID, err))
			return
		}
		issue.Dependencies = deps

		// Update map
		issueMap[issueID] = issue
	}

	// Convert map to slice (will be sorted by writeJSONLAtomic)
	issues := make([]*types.Issue, 0, len(issueMap))
	for _, issue := range issueMap {
		issues = append(issues, issue)
	}

<<<<<<< HEAD
	// Write to temp file first, then rename (atomic)
	// Use PID in filename to avoid collisions between concurrent bd commands (bd-306)
	tempPath := fmt.Sprintf("%s.tmp.%d", jsonlPath, os.Getpid())
	// #nosec G304 - controlled path from config
	f, err := os.Create(tempPath)
	if err != nil {
		recordFailure(fmt.Errorf("failed to create temp file: %w", err))
		return
	}

	encoder := json.NewEncoder(f)
	for _, issue := range issues {
		if err := encoder.Encode(issue); err != nil {
			_ = f.Close()
			_ = os.Remove(tempPath)
			recordFailure(fmt.Errorf("failed to encode issue %s: %w", issue.ID, err))
			return
		}
	}

	if err := f.Close(); err != nil {
		_ = os.Remove(tempPath)
		recordFailure(fmt.Errorf("failed to close temp file: %w", err))
		return
	}

	// Atomic rename
	if err := os.Rename(tempPath, jsonlPath); err != nil {
		_ = os.Remove(tempPath)
		recordFailure(fmt.Errorf("failed to rename file: %w", err))
=======
	// Write atomically using common helper
	if err := writeJSONLAtomic(jsonlPath, issues); err != nil {
		recordFailure(err)
>>>>>>> 2ba7b5b3
		return
	}

	// Clear only the dirty issues that were actually exported (fixes bd-52 race condition)
	if err := store.ClearDirtyIssuesByID(ctx, dirtyIDs); err != nil {
		// Don't fail the whole flush for this, but warn
		fmt.Fprintf(os.Stderr, "Warning: failed to clear dirty issues: %v\n", err)
	}

	// Store hash of exported JSONL (fixes bd-84: enables hash-based auto-import)
	// #nosec G304 - controlled path from config
	jsonlData, err := os.ReadFile(jsonlPath)
	if err == nil {
		hasher := sha256.New()
		hasher.Write(jsonlData)
		exportedHash := hex.EncodeToString(hasher.Sum(nil))
		if err := store.SetMetadata(ctx, "last_import_hash", exportedHash); err != nil {
			fmt.Fprintf(os.Stderr, "Warning: failed to update last_import_hash after export: %v\n", err)
		}
	}

	// Success!
	recordSuccess()
}

var (
	noAutoFlush  bool
	noAutoImport bool
	sandboxMode  bool
	noDb         bool // Use --no-db mode: load from JSONL, write back after each command
)

func init() {
	// Initialize viper configuration
	if err := config.Initialize(); err != nil {
		fmt.Fprintf(os.Stderr, "Warning: failed to initialize config: %v\n", err)
	}

	rootCmd.PersistentFlags().StringVar(&dbPath, "db", "", "Database path (default: auto-discover .beads/*.db or ~/.beads/default.db)")
	rootCmd.PersistentFlags().StringVar(&actor, "actor", "", "Actor name for audit trail (default: $BD_ACTOR or $USER)")
	rootCmd.PersistentFlags().BoolVar(&jsonOutput, "json", false, "Output in JSON format")
	rootCmd.PersistentFlags().BoolVar(&noDaemon, "no-daemon", false, "Force direct storage mode, bypass daemon if running")
	rootCmd.PersistentFlags().BoolVar(&noAutoFlush, "no-auto-flush", false, "Disable automatic JSONL sync after CRUD operations")
	rootCmd.PersistentFlags().BoolVar(&noAutoImport, "no-auto-import", false, "Disable automatic JSONL import when newer than DB")
	rootCmd.PersistentFlags().BoolVar(&sandboxMode, "sandbox", false, "Sandbox mode: disables daemon and auto-sync (equivalent to --no-daemon --no-auto-flush --no-auto-import)")
	rootCmd.PersistentFlags().BoolVar(&noDb, "no-db", false, "Use no-db mode: load from JSONL, no SQLite, write back after each command")
}

// createIssuesFromMarkdown parses a markdown file and creates multiple issues
//nolint:unparam // cmd parameter required for potential future use
func createIssuesFromMarkdown(cmd *cobra.Command, filepath string) {
	// Parse markdown file
	templates, err := parseMarkdownFile(filepath)
	if err != nil {
		fmt.Fprintf(os.Stderr, "Error parsing markdown file: %v\n", err)
		os.Exit(1)
	}

	if len(templates) == 0 {
		fmt.Fprintf(os.Stderr, "No issues found in markdown file\n")
		os.Exit(1)
	}

	ctx := context.Background()
	createdIssues := []*types.Issue{}
	failedIssues := []string{}

	// Create each issue
	for _, template := range templates {
		issue := &types.Issue{
			Title:              template.Title,
			Description:        template.Description,
			Design:             template.Design,
			AcceptanceCriteria: template.AcceptanceCriteria,
			Status:             types.StatusOpen,
			Priority:           template.Priority,
			IssueType:          template.IssueType,
			Assignee:           template.Assignee,
		}

		if err := store.CreateIssue(ctx, issue, actor); err != nil {
			fmt.Fprintf(os.Stderr, "Error creating issue '%s': %v\n", template.Title, err)
			failedIssues = append(failedIssues, template.Title)
			continue
		}

		// Add labels
		for _, label := range template.Labels {
			if err := store.AddLabel(ctx, issue.ID, label, actor); err != nil {
				fmt.Fprintf(os.Stderr, "Warning: failed to add label %s to %s: %v\n", label, issue.ID, err)
			}
		}

		// Add dependencies
		for _, depSpec := range template.Dependencies {
			depSpec = strings.TrimSpace(depSpec)
			if depSpec == "" {
				continue
			}

			var depType types.DependencyType
			var dependsOnID string

			// Parse format: "type:id" or just "id" (defaults to "blocks")
			if strings.Contains(depSpec, ":") {
				parts := strings.SplitN(depSpec, ":", 2)
				if len(parts) != 2 {
					fmt.Fprintf(os.Stderr, "Warning: invalid dependency format '%s' for %s\n", depSpec, issue.ID)
					continue
				}
				depType = types.DependencyType(strings.TrimSpace(parts[0]))
				dependsOnID = strings.TrimSpace(parts[1])
			} else {
				depType = types.DepBlocks
				dependsOnID = depSpec
			}

			if !depType.IsValid() {
				fmt.Fprintf(os.Stderr, "Warning: invalid dependency type '%s' for %s\n", depType, issue.ID)
				continue
			}

			dep := &types.Dependency{
				IssueID:     issue.ID,
				DependsOnID: dependsOnID,
				Type:        depType,
			}
			if err := store.AddDependency(ctx, dep, actor); err != nil {
				fmt.Fprintf(os.Stderr, "Warning: failed to add dependency %s -> %s: %v\n", issue.ID, dependsOnID, err)
			}
		}

		createdIssues = append(createdIssues, issue)
	}

	// Schedule auto-flush
	if len(createdIssues) > 0 {
		markDirtyAndScheduleFlush()
	}

	// Report failures if any
	if len(failedIssues) > 0 {
		red := color.New(color.FgRed).SprintFunc()
		fmt.Fprintf(os.Stderr, "\n%s Failed to create %d issues:\n", red("✗"), len(failedIssues))
		for _, title := range failedIssues {
			fmt.Fprintf(os.Stderr, "  - %s\n", title)
		}
	}

	if jsonOutput {
		outputJSON(createdIssues)
	} else {
		green := color.New(color.FgGreen).SprintFunc()
		fmt.Printf("%s Created %d issues from %s:\n", green("✓"), len(createdIssues), filepath)
		for _, issue := range createdIssues {
			fmt.Printf("  %s: %s [P%d, %s]\n", issue.ID, issue.Title, issue.Priority, issue.IssueType)
		}
	}
}

var createCmd = &cobra.Command{
	Use:   "create [title]",
	Short: "Create a new issue (or multiple issues from markdown file)",
	Args:  cobra.MinimumNArgs(0), // Changed to allow no args when using -f
	Run: func(cmd *cobra.Command, args []string) {
		file, _ := cmd.Flags().GetString("file")

		// If file flag is provided, parse markdown and create multiple issues
		if file != "" {
			if len(args) > 0 {
				fmt.Fprintf(os.Stderr, "Error: cannot specify both title and --file flag\n")
				os.Exit(1)
			}
			createIssuesFromMarkdown(cmd, file)
			return
		}

		// Original single-issue creation logic
		// Get title from flag or positional argument
		titleFlag, _ := cmd.Flags().GetString("title")
		var title string

		if len(args) > 0 && titleFlag != "" {
			// Both provided - check if they match
			if args[0] != titleFlag {
				fmt.Fprintf(os.Stderr, "Error: cannot specify different titles as both positional argument and --title flag\n")
				fmt.Fprintf(os.Stderr, "  Positional: %q\n", args[0])
				fmt.Fprintf(os.Stderr, "  --title:    %q\n", titleFlag)
				os.Exit(1)
			}
			title = args[0] // They're the same, use either
		} else if len(args) > 0 {
			title = args[0]
		} else if titleFlag != "" {
			title = titleFlag
		} else {
			fmt.Fprintf(os.Stderr, "Error: title required (or use --file to create from markdown)\n")
			os.Exit(1)
		}
		description, _ := cmd.Flags().GetString("description")
		design, _ := cmd.Flags().GetString("design")
		acceptance, _ := cmd.Flags().GetString("acceptance")
		priority, _ := cmd.Flags().GetInt("priority")
		issueType, _ := cmd.Flags().GetString("type")
		assignee, _ := cmd.Flags().GetString("assignee")
		labels, _ := cmd.Flags().GetStringSlice("labels")
		explicitID, _ := cmd.Flags().GetString("id")
		externalRef, _ := cmd.Flags().GetString("external-ref")
		deps, _ := cmd.Flags().GetStringSlice("deps")
		forceCreate, _ := cmd.Flags().GetBool("force")

		// Validate explicit ID format if provided (prefix-number)
		if explicitID != "" {
			// Check format: must contain hyphen and have numeric suffix
			parts := strings.Split(explicitID, "-")
			if len(parts) != 2 {
				fmt.Fprintf(os.Stderr, "Error: invalid ID format '%s' (expected format: prefix-number, e.g., 'bd-42')\n", explicitID)
				os.Exit(1)
			}
			// Validate numeric suffix
			if _, err := fmt.Sscanf(parts[1], "%d", new(int)); err != nil {
				fmt.Fprintf(os.Stderr, "Error: invalid ID format '%s' (numeric suffix required, e.g., 'bd-42')\n", explicitID)
				os.Exit(1)
			}

			// Validate prefix matches database prefix (unless --force is used)
			if !forceCreate {
				requestedPrefix := parts[0]
				ctx := context.Background()

				// Get database prefix from config
				var dbPrefix string
				if daemonClient != nil {
					// Using daemon - need to get config via RPC
					// For now, skip validation in daemon mode (needs RPC enhancement)
				} else {
					// Direct mode - check config
					dbPrefix, _ = store.GetConfig(ctx, "issue_prefix")
				}

				if dbPrefix != "" && dbPrefix != requestedPrefix {
					fmt.Fprintf(os.Stderr, "Error: prefix mismatch detected\n")
					fmt.Fprintf(os.Stderr, "  This database uses prefix '%s-', but you specified '%s-'\n", dbPrefix, requestedPrefix)
					fmt.Fprintf(os.Stderr, "  Did you mean to create '%s-%s'?\n", dbPrefix, parts[1])
					fmt.Fprintf(os.Stderr, "  Use --force to create with mismatched prefix anyway\n")
					os.Exit(1)
				}
			}
		}

		var externalRefPtr *string
		if externalRef != "" {
			externalRefPtr = &externalRef
		}

		// If daemon is running, use RPC
		if daemonClient != nil {
			createArgs := &rpc.CreateArgs{
				ID:                 explicitID,
				Title:              title,
				Description:        description,
				IssueType:          issueType,
				Priority:           priority,
				Design:             design,
				AcceptanceCriteria: acceptance,
				Assignee:           assignee,
				Labels:             labels,
				Dependencies:       deps,
			}

			resp, err := daemonClient.Create(createArgs)
			if err != nil {
				fmt.Fprintf(os.Stderr, "Error: %v\n", err)
				os.Exit(1)
			}

			if jsonOutput {
				fmt.Println(string(resp.Data))
			} else {
				var issue types.Issue
				if err := json.Unmarshal(resp.Data, &issue); err != nil {
					fmt.Fprintf(os.Stderr, "Error parsing response: %v\n", err)
					os.Exit(1)
				}
				green := color.New(color.FgGreen).SprintFunc()
				fmt.Printf("%s Created issue: %s\n", green("✓"), issue.ID)
				fmt.Printf("  Title: %s\n", issue.Title)
				fmt.Printf("  Priority: P%d\n", issue.Priority)
				fmt.Printf("  Status: %s\n", issue.Status)
			}
			return
		}

		// Direct mode
		issue := &types.Issue{
			ID:                 explicitID, // Set explicit ID if provided (empty string if not)
			Title:              title,
			Description:        description,
			Design:             design,
			AcceptanceCriteria: acceptance,
			Status:             types.StatusOpen,
			Priority:           priority,
			IssueType:          types.IssueType(issueType),
			Assignee:           assignee,
			ExternalRef:        externalRefPtr,
		}

		ctx := context.Background()
		if err := store.CreateIssue(ctx, issue, actor); err != nil {
			fmt.Fprintf(os.Stderr, "Error: %v\n", err)
			os.Exit(1)
		}

		// Add labels if specified
		for _, label := range labels {
			if err := store.AddLabel(ctx, issue.ID, label, actor); err != nil {
				fmt.Fprintf(os.Stderr, "Warning: failed to add label %s: %v\n", label, err)
			}
		}

		// Add dependencies if specified (format: type:id or just id for default "blocks" type)
		for _, depSpec := range deps {
			// Skip empty specs (e.g., from trailing commas)
			depSpec = strings.TrimSpace(depSpec)
			if depSpec == "" {
				continue
			}

			var depType types.DependencyType
			var dependsOnID string

			// Parse format: "type:id" or just "id" (defaults to "blocks")
			if strings.Contains(depSpec, ":") {
				parts := strings.SplitN(depSpec, ":", 2)
				if len(parts) != 2 {
					fmt.Fprintf(os.Stderr, "Warning: invalid dependency format '%s', expected 'type:id' or 'id'\n", depSpec)
					continue
				}
				depType = types.DependencyType(strings.TrimSpace(parts[0]))
				dependsOnID = strings.TrimSpace(parts[1])
			} else {
				// Default to "blocks" if no type specified
				depType = types.DepBlocks
				dependsOnID = depSpec
			}

			// Validate dependency type
			if !depType.IsValid() {
				fmt.Fprintf(os.Stderr, "Warning: invalid dependency type '%s' (valid: blocks, related, parent-child, discovered-from)\n", depType)
				continue
			}

			// Add the dependency
			dep := &types.Dependency{
				IssueID:     issue.ID,
				DependsOnID: dependsOnID,
				Type:        depType,
			}
			if err := store.AddDependency(ctx, dep, actor); err != nil {
				fmt.Fprintf(os.Stderr, "Warning: failed to add dependency %s -> %s: %v\n", issue.ID, dependsOnID, err)
			}
		}

		// Schedule auto-flush
		markDirtyAndScheduleFlush()

		if jsonOutput {
			outputJSON(issue)
		} else {
			green := color.New(color.FgGreen).SprintFunc()
			fmt.Printf("%s Created issue: %s\n", green("✓"), issue.ID)
			fmt.Printf("  Title: %s\n", issue.Title)
			fmt.Printf("  Priority: P%d\n", issue.Priority)
			fmt.Printf("  Status: %s\n", issue.Status)
		}
	},
}

func init() {
	createCmd.Flags().StringP("file", "f", "", "Create multiple issues from markdown file")
	createCmd.Flags().String("title", "", "Issue title (alternative to positional argument)")
	createCmd.Flags().StringP("description", "d", "", "Issue description")
	createCmd.Flags().String("design", "", "Design notes")
	createCmd.Flags().String("acceptance", "", "Acceptance criteria")
	createCmd.Flags().IntP("priority", "p", 2, "Priority (0-4, 0=highest)")
	createCmd.Flags().StringP("type", "t", "task", "Issue type (bug|feature|task|epic|chore)")
	createCmd.Flags().StringP("assignee", "a", "", "Assignee")
	createCmd.Flags().StringSliceP("labels", "l", []string{}, "Labels (comma-separated)")
	createCmd.Flags().String("id", "", "Explicit issue ID (e.g., 'bd-42' for partitioning)")
	createCmd.Flags().String("external-ref", "", "External reference (e.g., 'gh-9', 'jira-ABC')")
	createCmd.Flags().StringSlice("deps", []string{}, "Dependencies in format 'type:id' or 'id' (e.g., 'discovered-from:bd-20,blocks:bd-15' or 'bd-20')")
	createCmd.Flags().Bool("force", false, "Force creation even if prefix doesn't match database prefix")
	rootCmd.AddCommand(createCmd)
}

// resolveIssueID attempts to resolve an issue ID, with a fallback for bare numbers.
// If the ID doesn't exist and is a bare number (no hyphen), it tries adding the
// configured issue_prefix. Returns the issue and the resolved ID.
func resolveIssueID(ctx context.Context, id string) (*types.Issue, string, error) {
	// First try with the provided ID
	issue, err := store.GetIssue(ctx, id)
	if err != nil {
		return nil, id, err
	}

	// If found, return it
	if issue != nil {
		return issue, id, nil
	}

	// If not found and ID contains a hyphen, it's already a full ID - don't try fallback
	if strings.Contains(id, "-") {
		return nil, id, nil
	}

	// ID is a bare number - try with prefix
	prefix, err := store.GetConfig(ctx, "issue_prefix")
	if err != nil || prefix == "" {
		// No prefix configured, can't do fallback
		return nil, id, nil
	}

	// Try with prefix-id
	prefixedID := prefix + "-" + id
	issue, err = store.GetIssue(ctx, prefixedID)
	if err != nil {
		return nil, prefixedID, err
	}

	// Return the issue with the resolved ID (which may be nil if still not found)
	return issue, prefixedID, nil
}

var showCmd = &cobra.Command{
	Use:   "show [id...]",
	Short: "Show issue details",
	Long:  `Show detailed information for one or more issues.

Examples:
  bd show bd-42                  # Show single issue
  bd show bd-1 bd-2 bd-3         # Show multiple issues
  bd show --all-issues           # Show all issues (may be expensive)
  bd show --priority 0 --priority 1   # Show all P0 and P1 issues
  bd show -p 0 -p 1              # Short form`,
	Args: func(cmd *cobra.Command, args []string) error {
		allIssues, _ := cmd.Flags().GetBool("all-issues")
		priorities, _ := cmd.Flags().GetIntSlice("priority")
		if !allIssues && len(priorities) == 0 && len(args) == 0 {
			return fmt.Errorf("requires at least 1 issue ID, or use --all-issues, or --priority flag")
		}
		return nil
	},
	Run: func(cmd *cobra.Command, args []string) {
		allIssues, _ := cmd.Flags().GetBool("all-issues")
		priorities, _ := cmd.Flags().GetIntSlice("priority")

		// Build list of issue IDs to show
		var issueIDs []string

		// If --all-issues or --priority is used, fetch matching issues
		if allIssues || len(priorities) > 0 {
			ctx := context.Background()

			if daemonClient != nil {
				// Daemon mode - not yet supported
				fmt.Fprintf(os.Stderr, "Error: --all-issues and --priority not yet supported in daemon mode\n")
				fmt.Fprintf(os.Stderr, "Use --no-daemon flag or specify issue IDs directly\n")
				os.Exit(1)
			} else {
				// Direct mode - fetch all issues
				filter := types.IssueFilter{}
				issues, err := store.SearchIssues(ctx, "", filter)
				if err != nil {
					fmt.Fprintf(os.Stderr, "Error searching issues: %v\n", err)
					os.Exit(1)
				}

				// Filter by priority if specified
				if len(priorities) > 0 {
					priorityMap := make(map[int]bool)
					for _, p := range priorities {
						priorityMap[p] = true
					}

					filtered := make([]*types.Issue, 0)
					for _, issue := range issues {
						if priorityMap[issue.Priority] {
							filtered = append(filtered, issue)
						}
					}
					issues = filtered
				}

				// Extract IDs
				for _, issue := range issues {
					issueIDs = append(issueIDs, issue.ID)
				}

				// Warn if showing many issues
				if len(issueIDs) > 20 && !jsonOutput {
					yellow := color.New(color.FgYellow).SprintFunc()
					fmt.Fprintf(os.Stderr, "%s Showing %d issues (this may take a while)\n\n", yellow("⚠"), len(issueIDs))
				}
			}
		} else {
			// Use provided IDs
			issueIDs = args
		}

		// Sort issue IDs for consistent ordering when showing multiple issues
		if len(issueIDs) > 1 {
			sort.Strings(issueIDs)
		}

		// If daemon is running, use RPC
		if daemonClient != nil {
			allDetails := []interface{}{}
			for idx, id := range issueIDs {
				showArgs := &rpc.ShowArgs{ID: id}
				resp, err := daemonClient.Show(showArgs)
				if err != nil {
					fmt.Fprintf(os.Stderr, "Error fetching %s: %v\n", id, err)
					continue
				}

				if jsonOutput {
					type IssueDetails struct {
						types.Issue
						Labels       []string       `json:"labels,omitempty"`
						Dependencies []*types.Issue `json:"dependencies,omitempty"`
						Dependents   []*types.Issue `json:"dependents,omitempty"`
					}
					var details IssueDetails
					if err := json.Unmarshal(resp.Data, &details); err == nil {
						allDetails = append(allDetails, details)
					}
				} else {
					// Check if issue exists (daemon returns null for non-existent issues)
					if string(resp.Data) == "null" || len(resp.Data) == 0 {
						fmt.Fprintf(os.Stderr, "Issue %s not found\n", id)
						continue
					}
					if idx > 0 {
						fmt.Println("\n" + strings.Repeat("─", 60))
					}

					// Parse response and use existing formatting code
					type IssueDetails struct {
						types.Issue
						Labels       []string       `json:"labels,omitempty"`
						Dependencies []*types.Issue `json:"dependencies,omitempty"`
						Dependents   []*types.Issue `json:"dependents,omitempty"`
					}
					var details IssueDetails
					if err := json.Unmarshal(resp.Data, &details); err != nil {
						fmt.Fprintf(os.Stderr, "Error parsing response: %v\n", err)
						os.Exit(1)
					}
					issue := &details.Issue

					cyan := color.New(color.FgCyan).SprintFunc()

					// Format output (same as direct mode below)
					tierEmoji := ""
					statusSuffix := ""
					switch issue.CompactionLevel {
					case 1:
						tierEmoji = " 🗜️"
						statusSuffix = " (compacted L1)"
					case 2:
						tierEmoji = " 📦"
						statusSuffix = " (compacted L2)"
					}

					fmt.Printf("\n%s: %s%s\n", cyan(issue.ID), issue.Title, tierEmoji)
					fmt.Printf("Status: %s%s\n", issue.Status, statusSuffix)
					fmt.Printf("Priority: P%d\n", issue.Priority)
					fmt.Printf("Type: %s\n", issue.IssueType)
					if issue.Assignee != "" {
						fmt.Printf("Assignee: %s\n", issue.Assignee)
					}
					if issue.EstimatedMinutes != nil {
						fmt.Printf("Estimated: %d minutes\n", *issue.EstimatedMinutes)
					}
					fmt.Printf("Created: %s\n", issue.CreatedAt.Format("2006-01-02 15:04"))
					fmt.Printf("Updated: %s\n", issue.UpdatedAt.Format("2006-01-02 15:04"))

					// Show compaction status
					if issue.CompactionLevel > 0 {
						fmt.Println()
						if issue.OriginalSize > 0 {
							currentSize := len(issue.Description) + len(issue.Design) + len(issue.Notes) + len(issue.AcceptanceCriteria)
							saved := issue.OriginalSize - currentSize
							if saved > 0 {
								reduction := float64(saved) / float64(issue.OriginalSize) * 100
								fmt.Printf("📊 Original: %d bytes | Compressed: %d bytes (%.0f%% reduction)\n",
									issue.OriginalSize, currentSize, reduction)
							}
						}
						tierEmoji2 := "🗜️"
						if issue.CompactionLevel == 2 {
							tierEmoji2 = "📦"
						}
						compactedDate := ""
						if issue.CompactedAt != nil {
							compactedDate = issue.CompactedAt.Format("2006-01-02")
						}
						fmt.Printf("%s Compacted: %s (Tier %d)\n", tierEmoji2, compactedDate, issue.CompactionLevel)
					}

					if issue.Description != "" {
						fmt.Printf("\nDescription:\n%s\n", issue.Description)
					}
					if issue.Design != "" {
						fmt.Printf("\nDesign:\n%s\n", issue.Design)
					}
					if issue.Notes != "" {
						fmt.Printf("\nNotes:\n%s\n", issue.Notes)
					}
					if issue.AcceptanceCriteria != "" {
						fmt.Printf("\nAcceptance Criteria:\n%s\n", issue.AcceptanceCriteria)
					}

					if len(details.Labels) > 0 {
						fmt.Printf("\nLabels: %v\n", details.Labels)
					}

					if len(details.Dependencies) > 0 {
						fmt.Printf("\nDepends on (%d):\n", len(details.Dependencies))
						for _, dep := range details.Dependencies {
							fmt.Printf("  → %s: %s [P%d]\n", dep.ID, dep.Title, dep.Priority)
						}
					}

					if len(details.Dependents) > 0 {
						fmt.Printf("\nBlocks (%d):\n", len(details.Dependents))
						for _, dep := range details.Dependents {
							fmt.Printf("  ← %s: %s [P%d]\n", dep.ID, dep.Title, dep.Priority)
						}
					}

					fmt.Println()
				}
			}

			if jsonOutput && len(allDetails) > 0 {
				outputJSON(allDetails)
			}
			return
		}

		// Direct mode
		ctx := context.Background()
		allDetails := []interface{}{}
	for idx, id := range issueIDs {
		 issue, resolvedID, err := resolveIssueID(ctx, id)
		if err != nil {
			fmt.Fprintf(os.Stderr, "Error fetching %s: %v\n", id, err)
		  continue
		}
		if issue == nil {
		 fmt.Fprintf(os.Stderr, "Issue %s not found\n", resolvedID)
		continue
		}

			if jsonOutput {
				// Include labels, dependencies, and comments in JSON output
				type IssueDetails struct {
					*types.Issue
					Labels       []string         `json:"labels,omitempty"`
					Dependencies []*types.Issue   `json:"dependencies,omitempty"`
					Dependents   []*types.Issue   `json:"dependents,omitempty"`
					Comments     []*types.Comment `json:"comments,omitempty"`
				}
				details := &IssueDetails{Issue: issue}
				details.Labels, _ = store.GetLabels(ctx, issue.ID)
				details.Dependencies, _ = store.GetDependencies(ctx, issue.ID)
				details.Dependents, _ = store.GetDependents(ctx, issue.ID)
				details.Comments, _ = store.GetIssueComments(ctx, issue.ID)
				allDetails = append(allDetails, details)
				continue
			}

			if idx > 0 {
				fmt.Println("\n" + strings.Repeat("─", 60))
			}

			cyan := color.New(color.FgCyan).SprintFunc()

			// Add compaction emoji to title line
			tierEmoji := ""
			statusSuffix := ""
			switch issue.CompactionLevel {
			case 1:
				tierEmoji = " 🗜️"
				statusSuffix = " (compacted L1)"
			case 2:
				tierEmoji = " 📦"
				statusSuffix = " (compacted L2)"
			}

			fmt.Printf("\n%s: %s%s\n", cyan(issue.ID), issue.Title, tierEmoji)
			fmt.Printf("Status: %s%s\n", issue.Status, statusSuffix)
			fmt.Printf("Priority: P%d\n", issue.Priority)
			fmt.Printf("Type: %s\n", issue.IssueType)
			if issue.Assignee != "" {
				fmt.Printf("Assignee: %s\n", issue.Assignee)
			}
			if issue.EstimatedMinutes != nil {
				fmt.Printf("Estimated: %d minutes\n", *issue.EstimatedMinutes)
			}
			fmt.Printf("Created: %s\n", issue.CreatedAt.Format("2006-01-02 15:04"))
			fmt.Printf("Updated: %s\n", issue.UpdatedAt.Format("2006-01-02 15:04"))

			// Show compaction status footer
			if issue.CompactionLevel > 0 {
				tierEmoji := "🗜️"
				if issue.CompactionLevel == 2 {
					tierEmoji = "📦"
				}
				tierName := fmt.Sprintf("Tier %d", issue.CompactionLevel)

				fmt.Println()
				if issue.OriginalSize > 0 {
					currentSize := len(issue.Description) + len(issue.Design) + len(issue.Notes) + len(issue.AcceptanceCriteria)
					saved := issue.OriginalSize - currentSize
					if saved > 0 {
						reduction := float64(saved) / float64(issue.OriginalSize) * 100
						fmt.Printf("📊 Original: %d bytes | Compressed: %d bytes (%.0f%% reduction)\n",
							issue.OriginalSize, currentSize, reduction)
					}
				}
				compactedDate := ""
				if issue.CompactedAt != nil {
					compactedDate = issue.CompactedAt.Format("2006-01-02")
				}
				fmt.Printf("%s Compacted: %s (%s)\n", tierEmoji, compactedDate, tierName)
			}

			if issue.Description != "" {
				fmt.Printf("\nDescription:\n%s\n", issue.Description)
			}
			if issue.Design != "" {
				fmt.Printf("\nDesign:\n%s\n", issue.Design)
			}
			if issue.Notes != "" {
				fmt.Printf("\nNotes:\n%s\n", issue.Notes)
			}
			if issue.AcceptanceCriteria != "" {
				fmt.Printf("\nAcceptance Criteria:\n%s\n", issue.AcceptanceCriteria)
			}

			// Show labels
			labels, _ := store.GetLabels(ctx, issue.ID)
			if len(labels) > 0 {
				fmt.Printf("\nLabels: %v\n", labels)
			}

			// Show dependencies
			deps, _ := store.GetDependencies(ctx, issue.ID)
			if len(deps) > 0 {
				fmt.Printf("\nDepends on (%d):\n", len(deps))
				for _, dep := range deps {
					fmt.Printf("  → %s: %s [P%d]\n", dep.ID, dep.Title, dep.Priority)
				}
			}

			// Show dependents
			dependents, _ := store.GetDependents(ctx, issue.ID)
			if len(dependents) > 0 {
				fmt.Printf("\nBlocks (%d):\n", len(dependents))
				for _, dep := range dependents {
					fmt.Printf("  ← %s: %s [P%d]\n", dep.ID, dep.Title, dep.Priority)
				}
			}

			// Show comments
			comments, _ := store.GetIssueComments(ctx, issue.ID)
			if len(comments) > 0 {
				fmt.Printf("\nComments (%d):\n", len(comments))
				for _, comment := range comments {
					fmt.Printf("  [%s at %s]\n  %s\n\n", comment.Author, comment.CreatedAt.Format("2006-01-02 15:04"), comment.Text)
				}
			}

			fmt.Println()
		}

		if jsonOutput && len(allDetails) > 0 {
			outputJSON(allDetails)
		}
	},
}

func init() {
	showCmd.Flags().Bool("all-issues", false, "Show all issues (WARNING: may be expensive for large databases)")
	showCmd.Flags().IntSliceP("priority", "p", []int{}, "Show issues with specified priority (can be used multiple times, e.g., -p 0 -p 1)")
	rootCmd.AddCommand(showCmd)
}

var updateCmd = &cobra.Command{
	Use:   "update [id...]",
	Short: "Update one or more issues",
	Args:  cobra.MinimumNArgs(1),
	Run: func(cmd *cobra.Command, args []string) {
		updates := make(map[string]interface{})

		if cmd.Flags().Changed("status") {
			status, _ := cmd.Flags().GetString("status")
			updates["status"] = status
		}
		if cmd.Flags().Changed("priority") {
			priority, _ := cmd.Flags().GetInt("priority")
			updates["priority"] = priority
		}
		if cmd.Flags().Changed("title") {
			title, _ := cmd.Flags().GetString("title")
			updates["title"] = title
		}
		if cmd.Flags().Changed("assignee") {
			assignee, _ := cmd.Flags().GetString("assignee")
			updates["assignee"] = assignee
		}
		if cmd.Flags().Changed("description") {
			description, _ := cmd.Flags().GetString("description")
			updates["description"] = description
		}
		if cmd.Flags().Changed("design") {
			design, _ := cmd.Flags().GetString("design")
			updates["design"] = design
		}
		if cmd.Flags().Changed("notes") {
			notes, _ := cmd.Flags().GetString("notes")
			updates["notes"] = notes
		}
		if cmd.Flags().Changed("acceptance") || cmd.Flags().Changed("acceptance-criteria") {
			var acceptanceCriteria string
			if cmd.Flags().Changed("acceptance") {
				acceptanceCriteria, _ = cmd.Flags().GetString("acceptance")
			} else {
				acceptanceCriteria, _ = cmd.Flags().GetString("acceptance-criteria")
			}
			updates["acceptance_criteria"] = acceptanceCriteria
		}
		if cmd.Flags().Changed("external-ref") {
			externalRef, _ := cmd.Flags().GetString("external-ref")
			updates["external_ref"] = externalRef
		}

		if len(updates) == 0 {
			fmt.Println("No updates specified")
			return
		}

		// If daemon is running, use RPC
		if daemonClient != nil {
			updatedIssues := []*types.Issue{}
			for _, id := range args {
				updateArgs := &rpc.UpdateArgs{ID: id}

				// Map updates to RPC args
				if status, ok := updates["status"].(string); ok {
					updateArgs.Status = &status
				}
				if priority, ok := updates["priority"].(int); ok {
					updateArgs.Priority = &priority
				}
				if title, ok := updates["title"].(string); ok {
					updateArgs.Title = &title
				}
				if assignee, ok := updates["assignee"].(string); ok {
					updateArgs.Assignee = &assignee
				}
				if description, ok := updates["description"].(string); ok {
					updateArgs.Description = &description
				}
				if design, ok := updates["design"].(string); ok {
					updateArgs.Design = &design
				}
				if notes, ok := updates["notes"].(string); ok {
					updateArgs.Notes = &notes
				}
				if acceptanceCriteria, ok := updates["acceptance_criteria"].(string); ok {
					updateArgs.AcceptanceCriteria = &acceptanceCriteria
				}

				resp, err := daemonClient.Update(updateArgs)
				if err != nil {
					fmt.Fprintf(os.Stderr, "Error updating %s: %v\n", id, err)
					continue
				}

				if jsonOutput {
					var issue types.Issue
					if err := json.Unmarshal(resp.Data, &issue); err == nil {
						updatedIssues = append(updatedIssues, &issue)
					}
				} else {
					green := color.New(color.FgGreen).SprintFunc()
					fmt.Printf("%s Updated issue: %s\n", green("✓"), id)
				}
			}

			if jsonOutput && len(updatedIssues) > 0 {
				outputJSON(updatedIssues)
			}
			return
		}

		// Direct mode
		ctx := context.Background()
		updatedIssues := []*types.Issue{}
		for _, id := range args {
			if err := store.UpdateIssue(ctx, id, updates, actor); err != nil {
				fmt.Fprintf(os.Stderr, "Error updating %s: %v\n", id, err)
				continue
			}

			if jsonOutput {
				issue, _ := store.GetIssue(ctx, id)
				if issue != nil {
					updatedIssues = append(updatedIssues, issue)
				}
			} else {
				green := color.New(color.FgGreen).SprintFunc()
				fmt.Printf("%s Updated issue: %s\n", green("✓"), id)
			}
		}

		// Schedule auto-flush if any issues were updated
		if len(args) > 0 {
			markDirtyAndScheduleFlush()
		}

		if jsonOutput && len(updatedIssues) > 0 {
			outputJSON(updatedIssues)
		}
	},
}

func init() {
	updateCmd.Flags().StringP("status", "s", "", "New status")
	updateCmd.Flags().IntP("priority", "p", 0, "New priority")
	updateCmd.Flags().String("title", "", "New title")
	updateCmd.Flags().StringP("assignee", "a", "", "New assignee")
	updateCmd.Flags().StringP("description", "d", "", "Issue description")
	updateCmd.Flags().String("design", "", "Design notes")
	updateCmd.Flags().String("notes", "", "Additional notes")
	updateCmd.Flags().String("acceptance", "", "Acceptance criteria")
	updateCmd.Flags().String("acceptance-criteria", "", "DEPRECATED: use --acceptance")
	_ = updateCmd.Flags().MarkHidden("acceptance-criteria")
	updateCmd.Flags().String("external-ref", "", "External reference (e.g., 'gh-9', 'jira-ABC')")
	rootCmd.AddCommand(updateCmd)
}

var editCmd = &cobra.Command{
	Use:   "edit [id]",
	Short: "Edit an issue field in $EDITOR",
	Long: `Edit an issue field using your configured $EDITOR.

By default, edits the description. Use flags to edit other fields.

Examples:
  bd edit bd-42                    # Edit description
  bd edit bd-42 --title            # Edit title
  bd edit bd-42 --design           # Edit design notes
  bd edit bd-42 --notes            # Edit notes
  bd edit bd-42 --acceptance       # Edit acceptance criteria`,
	Args: cobra.ExactArgs(1),
	Run: func(cmd *cobra.Command, args []string) {
		id := args[0]
		ctx := context.Background()

		// Determine which field to edit
		fieldToEdit := "description"
		if cmd.Flags().Changed("title") {
			fieldToEdit = "title"
		} else if cmd.Flags().Changed("design") {
			fieldToEdit = "design"
		} else if cmd.Flags().Changed("notes") {
			fieldToEdit = "notes"
		} else if cmd.Flags().Changed("acceptance") {
			fieldToEdit = "acceptance_criteria"
		}

		// Get the editor from environment
		editor := os.Getenv("EDITOR")
		if editor == "" {
			editor = os.Getenv("VISUAL")
		}
		if editor == "" {
			// Try common defaults
			for _, defaultEditor := range []string{"vim", "vi", "nano", "emacs"} {
				if _, err := exec.LookPath(defaultEditor); err == nil {
					editor = defaultEditor
					break
				}
			}
		}
		if editor == "" {
			fmt.Fprintf(os.Stderr, "Error: No editor found. Set $EDITOR or $VISUAL environment variable.\n")
			os.Exit(1)
		}

		// Get the current issue
		var issue *types.Issue
		var err error

		if daemonClient != nil {
			// Daemon mode
			showArgs := &rpc.ShowArgs{ID: id}
			resp, err := daemonClient.Show(showArgs)
			if err != nil {
				fmt.Fprintf(os.Stderr, "Error fetching issue %s: %v\n", id, err)
				os.Exit(1)
			}

			issue = &types.Issue{}
			if err := json.Unmarshal(resp.Data, issue); err != nil {
				fmt.Fprintf(os.Stderr, "Error parsing issue data: %v\n", err)
				os.Exit(1)
			}
		} else {
			// Direct mode
			issue, err = store.GetIssue(ctx, id)
			if err != nil {
				fmt.Fprintf(os.Stderr, "Error fetching issue %s: %v\n", id, err)
				os.Exit(1)
			}
			if issue == nil {
				fmt.Fprintf(os.Stderr, "Issue %s not found\n", id)
				os.Exit(1)
			}
		}

		// Get the current field value
		var currentValue string
		switch fieldToEdit {
		case "title":
			currentValue = issue.Title
		case "description":
			currentValue = issue.Description
		case "design":
			currentValue = issue.Design
		case "notes":
			currentValue = issue.Notes
		case "acceptance_criteria":
			currentValue = issue.AcceptanceCriteria
		}

		// Create a temporary file with the current value
		tmpFile, err := os.CreateTemp("", fmt.Sprintf("bd-edit-%s-*.txt", fieldToEdit))
		if err != nil {
			fmt.Fprintf(os.Stderr, "Error creating temp file: %v\n", err)
			os.Exit(1)
		}
		tmpPath := tmpFile.Name()
		defer os.Remove(tmpPath)

		// Write current value to temp file
		if _, err := tmpFile.WriteString(currentValue); err != nil {
			tmpFile.Close()
			fmt.Fprintf(os.Stderr, "Error writing to temp file: %v\n", err)
			os.Exit(1)
		}
		tmpFile.Close()

		// Open the editor
		editorCmd := exec.Command(editor, tmpPath) // #nosec G204 - user-provided editor command is intentional
		editorCmd.Stdin = os.Stdin
		editorCmd.Stdout = os.Stdout
		editorCmd.Stderr = os.Stderr

		if err := editorCmd.Run(); err != nil {
			fmt.Fprintf(os.Stderr, "Error running editor: %v\n", err)
			os.Exit(1)
		}

		// Read the edited content
		// #nosec G304 - controlled temp file path
		editedContent, err := os.ReadFile(tmpPath)
		if err != nil {
			fmt.Fprintf(os.Stderr, "Error reading edited file: %v\n", err)
			os.Exit(1)
		}

		newValue := string(editedContent)

		// Check if the value changed
		if newValue == currentValue {
			fmt.Println("No changes made")
			return
		}

		// Validate title if editing title
		if fieldToEdit == "title" && strings.TrimSpace(newValue) == "" {
			fmt.Fprintf(os.Stderr, "Error: title cannot be empty\n")
			os.Exit(1)
		}

		// Update the issue
		updates := map[string]interface{}{
			fieldToEdit: newValue,
		}

		if daemonClient != nil {
			// Daemon mode
			updateArgs := &rpc.UpdateArgs{ID: id}

			switch fieldToEdit {
			case "title":
				updateArgs.Title = &newValue
			case "description":
				updateArgs.Description = &newValue
			case "design":
				updateArgs.Design = &newValue
			case "notes":
				updateArgs.Notes = &newValue
			case "acceptance_criteria":
				updateArgs.AcceptanceCriteria = &newValue
			}

			_, err := daemonClient.Update(updateArgs)
			if err != nil {
				fmt.Fprintf(os.Stderr, "Error updating issue: %v\n", err)
				os.Exit(1)
			}
		} else {
			// Direct mode
			if err := store.UpdateIssue(ctx, id, updates, actor); err != nil {
				fmt.Fprintf(os.Stderr, "Error updating issue: %v\n", err)
				os.Exit(1)
			}
			markDirtyAndScheduleFlush()
		}

		green := color.New(color.FgGreen).SprintFunc()
		fieldName := strings.ReplaceAll(fieldToEdit, "_", " ")
		fmt.Printf("%s Updated %s for issue: %s\n", green("✓"), fieldName, id)
	},
}

func init() {
	editCmd.Flags().Bool("title", false, "Edit the title")
	editCmd.Flags().Bool("description", false, "Edit the description (default)")
	editCmd.Flags().Bool("design", false, "Edit the design notes")
	editCmd.Flags().Bool("notes", false, "Edit the notes")
	editCmd.Flags().Bool("acceptance", false, "Edit the acceptance criteria")
	rootCmd.AddCommand(editCmd)
}

var closeCmd = &cobra.Command{
	Use:   "close [id...]",
	Short: "Close one or more issues",
	Args:  cobra.MinimumNArgs(1),
	Run: func(cmd *cobra.Command, args []string) {
		reason, _ := cmd.Flags().GetString("reason")
		if reason == "" {
			reason = "Closed"
		}

		// If daemon is running, use RPC
		if daemonClient != nil {
			closedIssues := []*types.Issue{}
			for _, id := range args {
				closeArgs := &rpc.CloseArgs{
					ID:     id,
					Reason: reason,
				}
				resp, err := daemonClient.CloseIssue(closeArgs)
				if err != nil {
					fmt.Fprintf(os.Stderr, "Error closing %s: %v\n", id, err)
					continue
				}

				if jsonOutput {
					var issue types.Issue
					if err := json.Unmarshal(resp.Data, &issue); err == nil {
						closedIssues = append(closedIssues, &issue)
					}
				} else {
					green := color.New(color.FgGreen).SprintFunc()
					fmt.Printf("%s Closed %s: %s\n", green("✓"), id, reason)
				}
			}

			if jsonOutput && len(closedIssues) > 0 {
				outputJSON(closedIssues)
			}
			return
		}

		// Direct mode
		ctx := context.Background()
		closedIssues := []*types.Issue{}
		for _, id := range args {
			if err := store.CloseIssue(ctx, id, reason, actor); err != nil {
				fmt.Fprintf(os.Stderr, "Error closing %s: %v\n", id, err)
				continue
			}
			if jsonOutput {
				issue, _ := store.GetIssue(ctx, id)
				if issue != nil {
					closedIssues = append(closedIssues, issue)
				}
			} else {
				green := color.New(color.FgGreen).SprintFunc()
				fmt.Printf("%s Closed %s: %s\n", green("✓"), id, reason)
			}
		}

		// Schedule auto-flush if any issues were closed
		if len(args) > 0 {
			markDirtyAndScheduleFlush()
		}

		if jsonOutput && len(closedIssues) > 0 {
			outputJSON(closedIssues)
		}
	},
}

func init() {
	closeCmd.Flags().StringP("reason", "r", "", "Reason for closing")
	rootCmd.AddCommand(closeCmd)
}

func main() {
	// Handle --version flag (in addition to 'version' subcommand)
	for _, arg := range os.Args[1:] {
		if arg == "--version" || arg == "-v" {
			fmt.Printf("bd version %s (%s)\n", Version, Build)
			return
		}
	}

	if err := rootCmd.Execute(); err != nil {
		os.Exit(1)
	}
}<|MERGE_RESOLUTION|>--- conflicted
+++ resolved
@@ -2,6 +2,7 @@
 
 import (
 	"bufio"
+	"bytes"
 	"context"
 	"crypto/sha256"
 	"encoding/hex"
@@ -19,7 +20,6 @@
 	"github.com/fatih/color"
 	"github.com/spf13/cobra"
 	"github.com/steveyegge/beads"
-	"github.com/steveyegge/beads/internal/autoimport"
 	"github.com/steveyegge/beads/internal/config"
 	"github.com/steveyegge/beads/internal/rpc"
 	"github.com/steveyegge/beads/internal/storage"
@@ -127,9 +127,6 @@
 			noAutoImport = true
 		}
 
-		// Sync RPC client version with CLI version
-		rpc.ClientVersion = Version
-
 		// Set auto-flush based on flag (invert no-auto-flush)
 		autoFlushEnabled = !noAutoFlush
 
@@ -173,36 +170,22 @@
 				// Special case for import: if we found a database but there's a local .beads/
 				// directory without a database, prefer creating a local database
 				if cmd.Name() == cmdImport && localBeadsDir != "" {
-				if _, err := os.Stat(localBeadsDir); err == nil {
-				// Check if found database is NOT in the local .beads/ directory
-				if !strings.HasPrefix(dbPath, localBeadsDir+string(filepath.Separator)) {
-				// Look for existing .db file in local .beads/ directory
-				matches, _ := filepath.Glob(filepath.Join(localBeadsDir, "*.db"))
-				 if len(matches) > 0 {
-				   dbPath = matches[0]
-				   } else {
-							// No database exists yet - will be created by import
-							// Use generic name that will be renamed after prefix detection
-							dbPath = filepath.Join(localBeadsDir, "bd.db")
+					if _, err := os.Stat(localBeadsDir); err == nil {
+						// Check if found database is NOT in the local .beads/ directory
+						if !strings.HasPrefix(dbPath, localBeadsDir+string(filepath.Separator)) {
+							// Use local .beads/vc.db instead for import
+							dbPath = filepath.Join(localBeadsDir, "vc.db")
 						}
 					}
 				}
-			}
 			} else {
-			// For import command, allow creating database if .beads/ directory exists
-			if cmd.Name() == cmdImport && localBeadsDir != "" {
-			if _, err := os.Stat(localBeadsDir); err == nil {
-			// Look for existing .db file in local .beads/ directory
-			matches, _ := filepath.Glob(filepath.Join(localBeadsDir, "*.db"))
-			 if len(matches) > 0 {
-			   dbPath = matches[0]
-					} else {
+				// For import command, allow creating database if .beads/ directory exists
+				if cmd.Name() == cmdImport && localBeadsDir != "" {
+					if _, err := os.Stat(localBeadsDir); err == nil {
 						// .beads/ directory exists - set dbPath for import to create
-						// Use generic name that will be renamed after prefix detection
-						dbPath = filepath.Join(localBeadsDir, "bd.db")
-					}
-				}
-			}
+						dbPath = filepath.Join(localBeadsDir, "vc.db")
+					}
+				}
 
 				// If dbPath still not set, error out
 				if dbPath == "" {
@@ -295,30 +278,18 @@
 						daemonStatus.Detail = fmt.Sprintf("version mismatch (daemon: %s, client: %s) and restart failed",
 							health.Version, Version)
 					} else {
-						// Daemon is healthy and compatible - validate database path
-						beadsDir := filepath.Dir(dbPath)
-						if err := validateDaemonLock(beadsDir, dbPath); err != nil {
-							_ = client.Close()
-							daemonStatus.FallbackReason = FallbackHealthFailed
-							daemonStatus.Detail = fmt.Sprintf("daemon lock validation failed: %v", err)
-							if os.Getenv("BD_DEBUG") != "" {
-								fmt.Fprintf(os.Stderr, "Debug: daemon lock validation failed: %v\n", err)
-							}
-							// Fall through to direct mode
-						} else {
-							// Daemon is healthy, compatible, and validated - use it
-							daemonClient = client
-							daemonStatus.Mode = cmdDaemon
-							daemonStatus.Connected = true
-							daemonStatus.Degraded = false
-							daemonStatus.Health = health.Status
-							if os.Getenv("BD_DEBUG") != "" {
-								fmt.Fprintf(os.Stderr, "Debug: connected to daemon at %s (health: %s)\n", socketPath, health.Status)
-							}
-							// Warn if using daemon with git worktrees
-							warnWorktreeDaemon(dbPath)
-							return // Skip direct storage initialization
+						// Daemon is healthy and compatible - use it
+						daemonClient = client
+						daemonStatus.Mode = cmdDaemon
+						daemonStatus.Connected = true
+						daemonStatus.Degraded = false
+						daemonStatus.Health = health.Status
+						if os.Getenv("BD_DEBUG") != "" {
+							fmt.Fprintf(os.Stderr, "Debug: connected to daemon at %s (health: %s)\n", socketPath, health.Status)
 						}
+						// Warn if using daemon with git worktrees
+						warnWorktreeDaemon(dbPath)
+						return // Skip direct storage initialization
 					}
 				} else {
 					// Health check failed or daemon unhealthy
@@ -520,12 +491,12 @@
 
 // getDebounceDuration returns the auto-flush debounce duration
 // Configurable via config file or BEADS_FLUSH_DEBOUNCE env var (e.g., "500ms", "10s")
-// Defaults to 30 seconds if not set or invalid (provides batching window)
+// Defaults to 5 seconds if not set or invalid
 func getDebounceDuration() time.Duration {
 	duration := config.GetDuration("flush-debounce")
 	if duration == 0 {
 		// If parsing failed, use default
-		return 30 * time.Second
+		return 5 * time.Second
 	}
 	return duration
 }
@@ -647,7 +618,7 @@
 	}
 
 	args := []string{"daemon"}
-	cmd := exec.Command(exe, args...) // #nosec G204 - bd daemon command from trusted binary
+	cmd := exec.Command(exe, args...)
 	cmd.Env = append(os.Environ(), "BD_DAEMON_FOREGROUND=1")
 
 	// Set working directory to database directory so daemon finds correct DB
@@ -742,7 +713,6 @@
 }
 
 func acquireStartLock(lockPath, socketPath string) bool {
-	// #nosec G304 - controlled path from config
 	lockFile, err := os.OpenFile(lockPath, os.O_CREATE|os.O_EXCL|os.O_WRONLY, 0600)
 	if err != nil {
 		debugLog("another process is starting daemon, waiting for readiness")
@@ -823,7 +793,7 @@
 		args = append(args, "--global")
 	}
 
-	cmd := exec.Command(binPath, args...) // #nosec G204 - bd daemon command from trusted binary
+	cmd := exec.Command(binPath, args...)
 	setupDaemonIO(cmd)
 
 	if !isGlobal && dbPath != "" {
@@ -871,7 +841,6 @@
 
 // readPIDFromFile reads a PID from a file
 func readPIDFromFile(path string) (int, error) {
-	// #nosec G304 - controlled path from config
 	data, err := os.ReadFile(path)
 	if err != nil {
 		return 0, err
@@ -927,7 +896,7 @@
 	}
 
 	// Exponential backoff: 5s, 10s, 20s, 40s, 80s, 120s (capped at 120s)
-	backoff := time.Duration(5*(1<<uint(daemonStartFailures-1))) * time.Second // #nosec G115 - controlled value, no overflow risk
+	backoff := time.Duration(5*(1<<uint(daemonStartFailures-1))) * time.Second
 	if backoff > 120*time.Second {
 		backoff = 120 * time.Second
 	}
@@ -991,7 +960,7 @@
 	// Ensure the directory exists (important for new databases)
 	// This is the only difference from the public API - we create the directory
 	dbDir := filepath.Dir(dbPath)
-	if err := os.MkdirAll(dbDir, 0750); err != nil {
+	if err := os.MkdirAll(dbDir, 0755); err != nil {
 		// If we can't create the directory, return discovered path anyway
 		// (the subsequent write will fail with a clearer error)
 		return jsonlPath
@@ -1004,38 +973,183 @@
 // Fixes bd-84: Hash-based comparison is git-proof (mtime comparison fails after git pull)
 // Fixes bd-228: Now uses collision detection to prevent silently overwriting local changes
 func autoImportIfNewer() {
+	// Find JSONL path
+	jsonlPath := findJSONLPath()
+
+	// Read JSONL file
+	jsonlData, err := os.ReadFile(jsonlPath)
+	if err != nil {
+		// JSONL doesn't exist or can't be accessed, skip import
+		if os.Getenv("BD_DEBUG") != "" {
+			fmt.Fprintf(os.Stderr, "Debug: auto-import skipped, JSONL not found: %v\n", err)
+		}
+		return
+	}
+
+	// Compute current JSONL hash
+	hasher := sha256.New()
+	hasher.Write(jsonlData)
+	currentHash := hex.EncodeToString(hasher.Sum(nil))
+
+	// Get last import hash from DB metadata
 	ctx := context.Background()
-	
-	notify := autoimport.NewStderrNotifier(os.Getenv("BD_DEBUG") != "")
-	
-	importFunc := func(ctx context.Context, issues []*types.Issue) (created, updated int, idMapping map[string]string, err error) {
-		opts := ImportOptions{
-			ResolveCollisions:    true,
-			DryRun:               false,
-			SkipUpdate:           false,
-			Strict:               false,
-			SkipPrefixValidation: true,
-		}
-		
-		result, err := importIssuesCore(ctx, dbPath, store, issues, opts)
-		if err != nil {
-			return 0, 0, nil, err
-		}
-		
-		return result.Created, result.Updated, result.IDMapping, nil
-	}
-	
-	onChanged := func(needsFullExport bool) {
-		if needsFullExport {
+	lastHash, err := store.GetMetadata(ctx, "last_import_hash")
+	if err != nil {
+		// Metadata error - treat as first import rather than skipping (bd-663)
+		// This allows auto-import to recover from corrupt/missing metadata
+		if os.Getenv("BD_DEBUG") != "" {
+			fmt.Fprintf(os.Stderr, "Debug: metadata read failed (%v), treating as first import\n", err)
+		}
+		lastHash = ""
+	}
+
+	// Compare hashes
+	if currentHash == lastHash {
+		// Content unchanged, skip import
+		if os.Getenv("BD_DEBUG") != "" {
+			fmt.Fprintf(os.Stderr, "Debug: auto-import skipped, JSONL unchanged (hash match)\n")
+		}
+		return
+	}
+
+	if os.Getenv("BD_DEBUG") != "" {
+		fmt.Fprintf(os.Stderr, "Debug: auto-import triggered (hash changed)\n")
+	}
+
+	// Check for Git merge conflict markers (bd-270)
+	// Only match if they appear as standalone lines (not embedded in JSON strings)
+	lines := bytes.Split(jsonlData, []byte("\n"))
+	for _, line := range lines {
+		trimmed := bytes.TrimSpace(line)
+		if bytes.HasPrefix(trimmed, []byte("<<<<<<< ")) ||
+			bytes.Equal(trimmed, []byte("=======")) ||
+			bytes.HasPrefix(trimmed, []byte(">>>>>>> ")) {
+			fmt.Fprintf(os.Stderr, "\n❌ Git merge conflict detected in %s\n\n", jsonlPath)
+			fmt.Fprintf(os.Stderr, "The JSONL file contains unresolved merge conflict markers.\n")
+			fmt.Fprintf(os.Stderr, "This prevents auto-import from loading your issues.\n\n")
+			fmt.Fprintf(os.Stderr, "To resolve:\n")
+			fmt.Fprintf(os.Stderr, "  1. Resolve the merge conflict in your Git client, OR\n")
+			fmt.Fprintf(os.Stderr, "  2. Export from database to regenerate clean JSONL:\n")
+			fmt.Fprintf(os.Stderr, "     bd export -o %s\n\n", jsonlPath)
+			fmt.Fprintf(os.Stderr, "After resolving, commit the fixed JSONL file.\n")
+			return
+		}
+	}
+
+	// Content changed - parse all issues
+	scanner := bufio.NewScanner(bytes.NewReader(jsonlData))
+	scanner.Buffer(make([]byte, 0, 1024), 2*1024*1024) // 2MB buffer for large JSON lines
+	var allIssues []*types.Issue
+	lineNo := 0
+
+	for scanner.Scan() {
+		lineNo++
+		line := scanner.Text()
+		if line == "" {
+			continue
+		}
+
+		var issue types.Issue
+		if err := json.Unmarshal([]byte(line), &issue); err != nil {
+			// Parse error, skip this import
+			snippet := line
+			if len(snippet) > 80 {
+				snippet = snippet[:80] + "..."
+			}
+			fmt.Fprintf(os.Stderr, "Auto-import skipped: parse error at line %d: %v\nSnippet: %s\n", lineNo, err, snippet)
+			return
+		}
+
+		// Fix closed_at invariant: closed issues must have closed_at timestamp
+		if issue.Status == types.StatusClosed && issue.ClosedAt == nil {
+			now := time.Now()
+			issue.ClosedAt = &now
+		}
+
+		allIssues = append(allIssues, &issue)
+	}
+
+	if err := scanner.Err(); err != nil {
+		fmt.Fprintf(os.Stderr, "Auto-import skipped: scanner error: %v\n", err)
+		return
+	}
+
+	// Use shared import logic (bd-157)
+	opts := ImportOptions{
+		ResolveCollisions:    true, // Auto-import always resolves collisions
+		DryRun:               false,
+		SkipUpdate:           false,
+		Strict:               false,
+		SkipPrefixValidation: true, // Auto-import is lenient about prefixes
+	}
+
+	result, err := importIssuesCore(ctx, dbPath, store, allIssues, opts)
+	if err != nil {
+		fmt.Fprintf(os.Stderr, "Auto-import failed: %v\n", err)
+		return
+	}
+
+	// Show collision remapping notification if any occurred
+	if len(result.IDMapping) > 0 {
+		// Build title lookup map to avoid O(n^2) search
+		titleByID := make(map[string]string)
+		for _, issue := range allIssues {
+			titleByID[issue.ID] = issue.Title
+		}
+
+		// Sort remappings by old ID for consistent output
+		type mapping struct {
+			oldID string
+			newID string
+		}
+		mappings := make([]mapping, 0, len(result.IDMapping))
+		for oldID, newID := range result.IDMapping {
+			mappings = append(mappings, mapping{oldID, newID})
+		}
+		sort.Slice(mappings, func(i, j int) bool {
+			return mappings[i].oldID < mappings[j].oldID
+		})
+
+		maxShow := 10
+		numRemapped := len(mappings)
+		if numRemapped < maxShow {
+			maxShow = numRemapped
+		}
+
+		fmt.Fprintf(os.Stderr, "\nAuto-import: remapped %d colliding issue(s) to new IDs:\n", numRemapped)
+		for i := 0; i < maxShow; i++ {
+			m := mappings[i]
+			title := titleByID[m.oldID]
+			fmt.Fprintf(os.Stderr, "  %s → %s (%s)\n", m.oldID, m.newID, title)
+		}
+		if numRemapped > maxShow {
+			fmt.Fprintf(os.Stderr, "  ... and %d more\n", numRemapped-maxShow)
+		}
+		fmt.Fprintf(os.Stderr, "\n")
+	}
+
+	// Schedule export to sync JSONL after successful import
+	changed := (result.Created + result.Updated + len(result.IDMapping)) > 0
+	if changed {
+		if len(result.IDMapping) > 0 {
+			// Remappings may affect many issues, do a full export
 			markDirtyAndScheduleFullExport()
 		} else {
+			// Regular import, incremental export is fine
 			markDirtyAndScheduleFlush()
 		}
 	}
+
+	// Store new hash after successful import
+	if err := store.SetMetadata(ctx, "last_import_hash", currentHash); err != nil {
+		fmt.Fprintf(os.Stderr, "Warning: failed to update last_import_hash after import: %v\n", err)
+		fmt.Fprintf(os.Stderr, "This may cause auto-import to retry the same import on next operation.\n")
+	}
 	
-	if err := autoimport.AutoImportIfNewer(ctx, store, dbPath, notify, importFunc, onChanged); err != nil {
-		// Error already logged by notifier
-		return
+	// Store import timestamp (bd-159: for staleness detection)
+	importTime := time.Now().Format(time.RFC3339)
+	if err := store.SetMetadata(ctx, "last_import_time", importTime); err != nil {
+		fmt.Fprintf(os.Stderr, "Warning: failed to update last_import_time after import: %v\n", err)
 	}
 }
 
@@ -1080,8 +1194,7 @@
 		} else if cmp > 0 {
 			// Binary is newer than database
 			fmt.Fprintf(os.Stderr, "%s\n", yellow("⚠️  Your binary appears NEWER than the database."))
-			fmt.Fprintf(os.Stderr, "%s\n", yellow("⚠️  Run 'bd migrate' to check for and migrate old database files."))
-			fmt.Fprintf(os.Stderr, "%s\n\n", yellow("⚠️  The current database version will be updated automatically."))
+			fmt.Fprintf(os.Stderr, "%s\n\n", yellow("⚠️  The database will be upgraded automatically."))
 			// Update stored version to current
 			_ = store.SetMetadata(ctx, "bd_version", Version)
 		}
@@ -1350,7 +1463,6 @@
 	// Read existing JSONL into a map (skip for full export - we'll rebuild from scratch)
 	issueMap := make(map[string]*types.Issue)
 	if !fullExport {
-		// #nosec G304 - controlled path from config
 		if existingFile, err := os.Open(jsonlPath); err == nil {
 			scanner := bufio.NewScanner(existingFile)
 			lineNum := 0
@@ -1403,42 +1515,9 @@
 		issues = append(issues, issue)
 	}
 
-<<<<<<< HEAD
-	// Write to temp file first, then rename (atomic)
-	// Use PID in filename to avoid collisions between concurrent bd commands (bd-306)
-	tempPath := fmt.Sprintf("%s.tmp.%d", jsonlPath, os.Getpid())
-	// #nosec G304 - controlled path from config
-	f, err := os.Create(tempPath)
-	if err != nil {
-		recordFailure(fmt.Errorf("failed to create temp file: %w", err))
-		return
-	}
-
-	encoder := json.NewEncoder(f)
-	for _, issue := range issues {
-		if err := encoder.Encode(issue); err != nil {
-			_ = f.Close()
-			_ = os.Remove(tempPath)
-			recordFailure(fmt.Errorf("failed to encode issue %s: %w", issue.ID, err))
-			return
-		}
-	}
-
-	if err := f.Close(); err != nil {
-		_ = os.Remove(tempPath)
-		recordFailure(fmt.Errorf("failed to close temp file: %w", err))
-		return
-	}
-
-	// Atomic rename
-	if err := os.Rename(tempPath, jsonlPath); err != nil {
-		_ = os.Remove(tempPath)
-		recordFailure(fmt.Errorf("failed to rename file: %w", err))
-=======
 	// Write atomically using common helper
 	if err := writeJSONLAtomic(jsonlPath, issues); err != nil {
 		recordFailure(err)
->>>>>>> 2ba7b5b3
 		return
 	}
 
@@ -1449,7 +1528,6 @@
 	}
 
 	// Store hash of exported JSONL (fixes bd-84: enables hash-based auto-import)
-	// #nosec G304 - controlled path from config
 	jsonlData, err := os.ReadFile(jsonlPath)
 	if err == nil {
 		hasher := sha256.New()
@@ -1834,129 +1912,15 @@
 	rootCmd.AddCommand(createCmd)
 }
 
-// resolveIssueID attempts to resolve an issue ID, with a fallback for bare numbers.
-// If the ID doesn't exist and is a bare number (no hyphen), it tries adding the
-// configured issue_prefix. Returns the issue and the resolved ID.
-func resolveIssueID(ctx context.Context, id string) (*types.Issue, string, error) {
-	// First try with the provided ID
-	issue, err := store.GetIssue(ctx, id)
-	if err != nil {
-		return nil, id, err
-	}
-
-	// If found, return it
-	if issue != nil {
-		return issue, id, nil
-	}
-
-	// If not found and ID contains a hyphen, it's already a full ID - don't try fallback
-	if strings.Contains(id, "-") {
-		return nil, id, nil
-	}
-
-	// ID is a bare number - try with prefix
-	prefix, err := store.GetConfig(ctx, "issue_prefix")
-	if err != nil || prefix == "" {
-		// No prefix configured, can't do fallback
-		return nil, id, nil
-	}
-
-	// Try with prefix-id
-	prefixedID := prefix + "-" + id
-	issue, err = store.GetIssue(ctx, prefixedID)
-	if err != nil {
-		return nil, prefixedID, err
-	}
-
-	// Return the issue with the resolved ID (which may be nil if still not found)
-	return issue, prefixedID, nil
-}
-
 var showCmd = &cobra.Command{
 	Use:   "show [id...]",
 	Short: "Show issue details",
-	Long:  `Show detailed information for one or more issues.
-
-Examples:
-  bd show bd-42                  # Show single issue
-  bd show bd-1 bd-2 bd-3         # Show multiple issues
-  bd show --all-issues           # Show all issues (may be expensive)
-  bd show --priority 0 --priority 1   # Show all P0 and P1 issues
-  bd show -p 0 -p 1              # Short form`,
-	Args: func(cmd *cobra.Command, args []string) error {
-		allIssues, _ := cmd.Flags().GetBool("all-issues")
-		priorities, _ := cmd.Flags().GetIntSlice("priority")
-		if !allIssues && len(priorities) == 0 && len(args) == 0 {
-			return fmt.Errorf("requires at least 1 issue ID, or use --all-issues, or --priority flag")
-		}
-		return nil
-	},
+	Args:  cobra.MinimumNArgs(1),
 	Run: func(cmd *cobra.Command, args []string) {
-		allIssues, _ := cmd.Flags().GetBool("all-issues")
-		priorities, _ := cmd.Flags().GetIntSlice("priority")
-
-		// Build list of issue IDs to show
-		var issueIDs []string
-
-		// If --all-issues or --priority is used, fetch matching issues
-		if allIssues || len(priorities) > 0 {
-			ctx := context.Background()
-
-			if daemonClient != nil {
-				// Daemon mode - not yet supported
-				fmt.Fprintf(os.Stderr, "Error: --all-issues and --priority not yet supported in daemon mode\n")
-				fmt.Fprintf(os.Stderr, "Use --no-daemon flag or specify issue IDs directly\n")
-				os.Exit(1)
-			} else {
-				// Direct mode - fetch all issues
-				filter := types.IssueFilter{}
-				issues, err := store.SearchIssues(ctx, "", filter)
-				if err != nil {
-					fmt.Fprintf(os.Stderr, "Error searching issues: %v\n", err)
-					os.Exit(1)
-				}
-
-				// Filter by priority if specified
-				if len(priorities) > 0 {
-					priorityMap := make(map[int]bool)
-					for _, p := range priorities {
-						priorityMap[p] = true
-					}
-
-					filtered := make([]*types.Issue, 0)
-					for _, issue := range issues {
-						if priorityMap[issue.Priority] {
-							filtered = append(filtered, issue)
-						}
-					}
-					issues = filtered
-				}
-
-				// Extract IDs
-				for _, issue := range issues {
-					issueIDs = append(issueIDs, issue.ID)
-				}
-
-				// Warn if showing many issues
-				if len(issueIDs) > 20 && !jsonOutput {
-					yellow := color.New(color.FgYellow).SprintFunc()
-					fmt.Fprintf(os.Stderr, "%s Showing %d issues (this may take a while)\n\n", yellow("⚠"), len(issueIDs))
-				}
-			}
-		} else {
-			// Use provided IDs
-			issueIDs = args
-		}
-
-		// Sort issue IDs for consistent ordering when showing multiple issues
-		if len(issueIDs) > 1 {
-			sort.Strings(issueIDs)
-		}
-
 		// If daemon is running, use RPC
 		if daemonClient != nil {
 			allDetails := []interface{}{}
-			for idx, id := range issueIDs {
+			for idx, id := range args {
 				showArgs := &rpc.ShowArgs{ID: id}
 				resp, err := daemonClient.Show(showArgs)
 				if err != nil {
@@ -2093,16 +2057,16 @@
 		// Direct mode
 		ctx := context.Background()
 		allDetails := []interface{}{}
-	for idx, id := range issueIDs {
-		 issue, resolvedID, err := resolveIssueID(ctx, id)
-		if err != nil {
-			fmt.Fprintf(os.Stderr, "Error fetching %s: %v\n", id, err)
-		  continue
-		}
-		if issue == nil {
-		 fmt.Fprintf(os.Stderr, "Issue %s not found\n", resolvedID)
-		continue
-		}
+		for idx, id := range args {
+			issue, err := store.GetIssue(ctx, id)
+			if err != nil {
+				fmt.Fprintf(os.Stderr, "Error fetching %s: %v\n", id, err)
+				continue
+			}
+			if issue == nil {
+				fmt.Fprintf(os.Stderr, "Issue %s not found\n", id)
+				continue
+			}
 
 			if jsonOutput {
 				// Include labels, dependencies, and comments in JSON output
@@ -2234,8 +2198,6 @@
 }
 
 func init() {
-	showCmd.Flags().Bool("all-issues", false, "Show all issues (WARNING: may be expensive for large databases)")
-	showCmd.Flags().IntSliceP("priority", "p", []int{}, "Show issues with specified priority (can be used multiple times, e.g., -p 0 -p 1)")
 	rootCmd.AddCommand(showCmd)
 }
 
@@ -2394,202 +2356,6 @@
 	rootCmd.AddCommand(updateCmd)
 }
 
-var editCmd = &cobra.Command{
-	Use:   "edit [id]",
-	Short: "Edit an issue field in $EDITOR",
-	Long: `Edit an issue field using your configured $EDITOR.
-
-By default, edits the description. Use flags to edit other fields.
-
-Examples:
-  bd edit bd-42                    # Edit description
-  bd edit bd-42 --title            # Edit title
-  bd edit bd-42 --design           # Edit design notes
-  bd edit bd-42 --notes            # Edit notes
-  bd edit bd-42 --acceptance       # Edit acceptance criteria`,
-	Args: cobra.ExactArgs(1),
-	Run: func(cmd *cobra.Command, args []string) {
-		id := args[0]
-		ctx := context.Background()
-
-		// Determine which field to edit
-		fieldToEdit := "description"
-		if cmd.Flags().Changed("title") {
-			fieldToEdit = "title"
-		} else if cmd.Flags().Changed("design") {
-			fieldToEdit = "design"
-		} else if cmd.Flags().Changed("notes") {
-			fieldToEdit = "notes"
-		} else if cmd.Flags().Changed("acceptance") {
-			fieldToEdit = "acceptance_criteria"
-		}
-
-		// Get the editor from environment
-		editor := os.Getenv("EDITOR")
-		if editor == "" {
-			editor = os.Getenv("VISUAL")
-		}
-		if editor == "" {
-			// Try common defaults
-			for _, defaultEditor := range []string{"vim", "vi", "nano", "emacs"} {
-				if _, err := exec.LookPath(defaultEditor); err == nil {
-					editor = defaultEditor
-					break
-				}
-			}
-		}
-		if editor == "" {
-			fmt.Fprintf(os.Stderr, "Error: No editor found. Set $EDITOR or $VISUAL environment variable.\n")
-			os.Exit(1)
-		}
-
-		// Get the current issue
-		var issue *types.Issue
-		var err error
-
-		if daemonClient != nil {
-			// Daemon mode
-			showArgs := &rpc.ShowArgs{ID: id}
-			resp, err := daemonClient.Show(showArgs)
-			if err != nil {
-				fmt.Fprintf(os.Stderr, "Error fetching issue %s: %v\n", id, err)
-				os.Exit(1)
-			}
-
-			issue = &types.Issue{}
-			if err := json.Unmarshal(resp.Data, issue); err != nil {
-				fmt.Fprintf(os.Stderr, "Error parsing issue data: %v\n", err)
-				os.Exit(1)
-			}
-		} else {
-			// Direct mode
-			issue, err = store.GetIssue(ctx, id)
-			if err != nil {
-				fmt.Fprintf(os.Stderr, "Error fetching issue %s: %v\n", id, err)
-				os.Exit(1)
-			}
-			if issue == nil {
-				fmt.Fprintf(os.Stderr, "Issue %s not found\n", id)
-				os.Exit(1)
-			}
-		}
-
-		// Get the current field value
-		var currentValue string
-		switch fieldToEdit {
-		case "title":
-			currentValue = issue.Title
-		case "description":
-			currentValue = issue.Description
-		case "design":
-			currentValue = issue.Design
-		case "notes":
-			currentValue = issue.Notes
-		case "acceptance_criteria":
-			currentValue = issue.AcceptanceCriteria
-		}
-
-		// Create a temporary file with the current value
-		tmpFile, err := os.CreateTemp("", fmt.Sprintf("bd-edit-%s-*.txt", fieldToEdit))
-		if err != nil {
-			fmt.Fprintf(os.Stderr, "Error creating temp file: %v\n", err)
-			os.Exit(1)
-		}
-		tmpPath := tmpFile.Name()
-		defer os.Remove(tmpPath)
-
-		// Write current value to temp file
-		if _, err := tmpFile.WriteString(currentValue); err != nil {
-			tmpFile.Close()
-			fmt.Fprintf(os.Stderr, "Error writing to temp file: %v\n", err)
-			os.Exit(1)
-		}
-		tmpFile.Close()
-
-		// Open the editor
-		editorCmd := exec.Command(editor, tmpPath) // #nosec G204 - user-provided editor command is intentional
-		editorCmd.Stdin = os.Stdin
-		editorCmd.Stdout = os.Stdout
-		editorCmd.Stderr = os.Stderr
-
-		if err := editorCmd.Run(); err != nil {
-			fmt.Fprintf(os.Stderr, "Error running editor: %v\n", err)
-			os.Exit(1)
-		}
-
-		// Read the edited content
-		// #nosec G304 - controlled temp file path
-		editedContent, err := os.ReadFile(tmpPath)
-		if err != nil {
-			fmt.Fprintf(os.Stderr, "Error reading edited file: %v\n", err)
-			os.Exit(1)
-		}
-
-		newValue := string(editedContent)
-
-		// Check if the value changed
-		if newValue == currentValue {
-			fmt.Println("No changes made")
-			return
-		}
-
-		// Validate title if editing title
-		if fieldToEdit == "title" && strings.TrimSpace(newValue) == "" {
-			fmt.Fprintf(os.Stderr, "Error: title cannot be empty\n")
-			os.Exit(1)
-		}
-
-		// Update the issue
-		updates := map[string]interface{}{
-			fieldToEdit: newValue,
-		}
-
-		if daemonClient != nil {
-			// Daemon mode
-			updateArgs := &rpc.UpdateArgs{ID: id}
-
-			switch fieldToEdit {
-			case "title":
-				updateArgs.Title = &newValue
-			case "description":
-				updateArgs.Description = &newValue
-			case "design":
-				updateArgs.Design = &newValue
-			case "notes":
-				updateArgs.Notes = &newValue
-			case "acceptance_criteria":
-				updateArgs.AcceptanceCriteria = &newValue
-			}
-
-			_, err := daemonClient.Update(updateArgs)
-			if err != nil {
-				fmt.Fprintf(os.Stderr, "Error updating issue: %v\n", err)
-				os.Exit(1)
-			}
-		} else {
-			// Direct mode
-			if err := store.UpdateIssue(ctx, id, updates, actor); err != nil {
-				fmt.Fprintf(os.Stderr, "Error updating issue: %v\n", err)
-				os.Exit(1)
-			}
-			markDirtyAndScheduleFlush()
-		}
-
-		green := color.New(color.FgGreen).SprintFunc()
-		fieldName := strings.ReplaceAll(fieldToEdit, "_", " ")
-		fmt.Printf("%s Updated %s for issue: %s\n", green("✓"), fieldName, id)
-	},
-}
-
-func init() {
-	editCmd.Flags().Bool("title", false, "Edit the title")
-	editCmd.Flags().Bool("description", false, "Edit the description (default)")
-	editCmd.Flags().Bool("design", false, "Edit the design notes")
-	editCmd.Flags().Bool("notes", false, "Edit the notes")
-	editCmd.Flags().Bool("acceptance", false, "Edit the acceptance criteria")
-	rootCmd.AddCommand(editCmd)
-}
-
 var closeCmd = &cobra.Command{
 	Use:   "close [id...]",
 	Short: "Close one or more issues",
@@ -2667,14 +2433,6 @@
 }
 
 func main() {
-	// Handle --version flag (in addition to 'version' subcommand)
-	for _, arg := range os.Args[1:] {
-		if arg == "--version" || arg == "-v" {
-			fmt.Printf("bd version %s (%s)\n", Version, Build)
-			return
-		}
-	}
-
 	if err := rootCmd.Execute(); err != nil {
 		os.Exit(1)
 	}
